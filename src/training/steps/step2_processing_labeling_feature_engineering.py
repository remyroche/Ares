# src/training/steps/step2_processing_labeling_feature_engineering.py

import asyncio
import os
import json
from typing import Any
import os
import pandas as pd

<<<<<<< HEAD
import pandas as pd

from src.utils.logger import system_logger as _logger
from src.training.steps.unified_data_loader import get_unified_data_loader
from src.training.steps.step4_analyst_labeling_feature_engineering_components.optimized_triple_barrier_labeling import (
    OptimizedTripleBarrierLabeling,
)
from src.training.steps.vectorized_labelling_orchestrator import (
    VectorizedLabellingOrchestrator,
=======
from src.utils.logger import system_logger as _logger
from src.training.steps.unified_data_loader import get_unified_data_loader
from src.training.steps.vectorized_advanced_feature_engineering import (
    VectorizedAdvancedFeatureEngineering,
)
from src.training.enhanced_training_manager_optimized import (
    MemoryEfficientDataManager,
>>>>>>> b2294feb
)


async def run_step(
    symbol: str,
    exchange_name: str = "BINANCE",
    data_dir: str = "data/training",
    timeframe: str = "1m",
    exchange: str = "BINANCE",
    force_rerun: bool = False,
    pipeline_config: dict[str, Any] | None = None,
) -> bool:
    _logger.info(
        "🚀 Running Step 2: Processing, labeling, meta-labeling & feature engineering...",
    )

    actual_exchange = exchange if exchange != "BINANCE" else exchange_name

    try:
        # 1) Load unified OHLCV data
<<<<<<< HEAD
        config: dict[str, Any] = {
            "symbol": symbol,
            "exchange": actual_exchange,
            "data_dir": data_dir,
            "timeframe": timeframe,
        }
        if pipeline_config:
            config.update({"vectorized_labelling_orchestrator": pipeline_config.get("vectorized_labelling_orchestrator", {})})

        data_loader = get_unified_data_loader(config)
        lookback_days = config.get("lookback_days", 180)
        df = await data_loader.load_unified_data(
=======
        cfg = pipeline_config or {}
        data_loader = get_unified_data_loader(cfg)
        lookback_days = cfg.get("lookback_days", 180)
        ohlcv = await data_loader.load_unified_data(
>>>>>>> b2294feb
            symbol=symbol,
            exchange=actual_exchange,
            timeframe=timeframe,
            lookback_days=lookback_days,
            use_streaming=True,
        )
<<<<<<< HEAD
        if df is None or df.empty:
            raise ValueError(f"No data found for {symbol} on {actual_exchange}")

        # Ensure timestamp column exists and is datetime
        if "timestamp" not in df.columns and isinstance(df.index, pd.DatetimeIndex):
            df = df.reset_index().rename(columns={"index": "timestamp"})
        if not pd.api.types.is_datetime64_any_dtype(df["timestamp"]):
            df["timestamp"] = pd.to_datetime(df["timestamp"])  # best-effort cast
        df = df.sort_values("timestamp").reset_index(drop=True)

        # 2) Compute triple-barrier labels (binary) while preserving OHLCV
        lbl = OptimizedTripleBarrierLabeling(binary_classification=True)
        labeled = lbl.apply_triple_barrier_labeling_vectorized(
            df[[c for c in ["open", "high", "low", "close", "volume", "timestamp"] if c in df.columns]].set_index("timestamp")
        )
        labeled = labeled.reset_index()  # bring timestamp back as column

        # 3) Split into train/validation/test by time (70/15/15)
        n = len(labeled)
        if n < 100:
            _logger.warning("⚠️ Very little data for step 2; proceeding with minimal splits")
        cut1 = int(n * 0.70)
        cut2 = int(n * 0.85)
        labeled_train = labeled.iloc[:cut1].copy()
        labeled_val = labeled.iloc[cut1:cut2].copy()
        labeled_test = labeled.iloc[cut2:].copy()

        # 4) Persist labeled parquet artifacts expected by later steps
        os.makedirs(data_dir, exist_ok=True)
        paths = {
            "train": f"{data_dir}/{actual_exchange}_{symbol}_labeled_train.parquet",
            "validation": f"{data_dir}/{actual_exchange}_{symbol}_labeled_validation.parquet",
            "test": f"{data_dir}/{actual_exchange}_{symbol}_labeled_test.parquet",
        }
        labeled_train.to_parquet(paths["train"], index=False)
        labeled_val.to_parquet(paths["validation"], index=False)
        labeled_test.to_parquet(paths["test"], index=False)
        _logger.info(
            f"✅ Wrote labeled splits: train={len(labeled_train)} val={len(labeled_val)} test={len(labeled_test)}",
        )

        # 5) Run vectorized orchestrator to derive feature space + meta strengths, and persist strengths snapshot
        try:
            orchestrator = VectorizedLabellingOrchestrator(config)
            ok = await orchestrator.initialize()
            if ok:
                # Prepare price/volume inputs for orchestrator
                price_cols = [c for c in ["open", "high", "low", "close", "volume"] if c in df.columns]
                price_data = df[["timestamp"] + price_cols].set_index("timestamp")
                volume_data = price_data[["volume"]] if "volume" in price_data.columns else pd.DataFrame(index=price_data.index)
                result = await orchestrator.orchestrate_labeling_and_feature_engineering(price_data, volume_data)
                final_df: pd.DataFrame | None = None
                if isinstance(result, dict) and isinstance(result.get("data"), pd.DataFrame):
                    final_df = result["data"]
                # Persist meta strengths if available (columns starting with 'sr_')
                if final_df is not None and not final_df.empty:
                    strength_cols = [c for c in final_df.columns if c.lower().startswith("sr_")]
                    if strength_cols:
                        strengths = final_df[strength_cols].copy()
                        strengths["timestamp"] = strengths.index
                        strengths = strengths.reset_index(drop=True)
                        strengths_path = f"{data_dir}/{actual_exchange}_{symbol}_meta_strengths.parquet"
                        strengths.to_parquet(strengths_path, index=False)
                        _logger.info(
                            f"✅ Saved meta strengths snapshot with {len(strength_cols)} cols to {strengths_path}",
                        )
        except Exception as e:
            _logger.warning(f"Meta strengths persistence skipped: {e}")

        # 6) Persist label distribution per split for diagnostics
        try:
            dist = {
                "train": labeled_train.get("label", pd.Series(dtype=int)).value_counts(dropna=False).to_dict(),
                "validation": labeled_val.get("label", pd.Series(dtype=int)).value_counts(dropna=False).to_dict(),
                "test": labeled_test.get("label", pd.Series(dtype=int)).value_counts(dropna=False).to_dict(),
            }
            with open(
                f"{data_dir}/{actual_exchange}_{symbol}_label_distribution.json",
                "w",
            ) as f:
                json.dump(dist, f, indent=2)
        except Exception as e:
            _logger.warning(f"Label distribution persistence skipped: {e}")

        # 7) Persist label reliability (if available) for downstream gating/stacking
        try:
            from src.training.enhanced_training_manager import EnhancedTrainingManager

            etm = EnhancedTrainingManager(config)
            reliability = etm.get_label_reliability()
            with open(f"{data_dir}/{actual_exchange}_{symbol}_label_reliability.json", "w") as f:
                json.dump(reliability, f, indent=2)
        except Exception as e:
            _logger.warning(f"Label reliability persistence skipped: {e}")

=======
        if ohlcv is None or ohlcv.empty:
            _logger.error("❌ Step 2: No unified OHLCV data available")
            return False

        # 2) Minimal labeling: create a simple classification target if absent
        df = ohlcv.copy()
        if "close" not in df.columns:
            _logger.error("❌ Step 2: 'close' column missing in OHLCV data")
            return False
        df["return_1"] = df["close"].pct_change().fillna(0.0)
        df["label"] = (df["return_1"] > 0).astype(int)

        # 3) Split into train/validation/test by chronological order (70/15/15)
        n = len(df)
        if n < 100:
            _logger.error("❌ Step 2: Not enough data for splits")
            return False
        tr_end = int(n * 0.7)
        vl_end = int(n * 0.85)
        tr = df.iloc[:tr_end].copy()
        vl = df.iloc[tr_end:vl_end].copy()
        te = df.iloc[vl_end:].copy()

        # 4) Engineer features using vectorized advanced FE
        fe = VectorizedAdvancedFeatureEngineering(cfg.get("vectorized_labelling_orchestrator", {}))
        await fe.initialize()

        def _extract_inputs(x: pd.DataFrame) -> tuple[pd.DataFrame, pd.DataFrame]:
            price_cols = [c for c in ["open", "high", "low", "close", "volume"] if c in x.columns]
            price = x[price_cols].copy()
            if "volume" in price.columns:
                vol = price[["volume"]].copy()
            else:
                _logger.warning("Volume data not found. Using a placeholder value of 1.0 for volume. This may affect feature quality.")
                vol = pd.DataFrame({"volume": 1.0}, index=price.index)
            return price, vol

        p_tr, v_tr = _extract_inputs(tr)
        p_vl, v_vl = _extract_inputs(vl)
        p_te, v_te = _extract_inputs(te)

        X_tr = pd.DataFrame(await fe.engineer_features(p_tr, v_tr)).reindex(p_tr.index)
        X_vl = pd.DataFrame(await fe.engineer_features(p_vl, v_vl)).reindex(p_vl.index)
        X_te = pd.DataFrame(await fe.engineer_features(p_te, v_te)).reindex(p_te.index)

        # 5) Persist labeled splits for Step 3 compatibility
        os.makedirs(data_dir, exist_ok=True)
        mem = MemoryEfficientDataManager()

        def _save(name: str, base: pd.DataFrame, feats: pd.DataFrame):
            out = base.join(feats, how="left")
            path = f"{data_dir}/{actual_exchange}_{symbol}_labeled_{name}.parquet"
            mem.save_to_parquet(mem.optimize_dataframe(out), path)
            _logger.info(f"✅ Step 2: wrote {name} labeled parquet -> {path}")

        _save("train", tr, X_tr)
        _save("validation", vl, X_vl)
        _save("test", te, X_te)

        _logger.info("✅ Step 2 completed successfully (labels + features saved)")
>>>>>>> b2294feb
        return True

    except Exception as e:
        _logger.exception(f"Step 2 processing/labeling/FE failed: {e}")
        return False


if __name__ == "__main__":
    async def _test():
        ok = await run_step("ETHUSDT", "BINANCE", "data/training")
        print(f"Step 2 test result: {ok}")

    asyncio.run(_test())<|MERGE_RESOLUTION|>--- conflicted
+++ resolved
@@ -7,7 +7,6 @@
 import os
 import pandas as pd
 
-<<<<<<< HEAD
 import pandas as pd
 
 from src.utils.logger import system_logger as _logger
@@ -17,15 +16,11 @@
 )
 from src.training.steps.vectorized_labelling_orchestrator import (
     VectorizedLabellingOrchestrator,
-=======
-from src.utils.logger import system_logger as _logger
-from src.training.steps.unified_data_loader import get_unified_data_loader
 from src.training.steps.vectorized_advanced_feature_engineering import (
     VectorizedAdvancedFeatureEngineering,
 )
 from src.training.enhanced_training_manager_optimized import (
     MemoryEfficientDataManager,
->>>>>>> b2294feb
 )
 
 
@@ -46,7 +41,6 @@
 
     try:
         # 1) Load unified OHLCV data
-<<<<<<< HEAD
         config: dict[str, Any] = {
             "symbol": symbol,
             "exchange": actual_exchange,
@@ -59,19 +53,12 @@
         data_loader = get_unified_data_loader(config)
         lookback_days = config.get("lookback_days", 180)
         df = await data_loader.load_unified_data(
-=======
-        cfg = pipeline_config or {}
-        data_loader = get_unified_data_loader(cfg)
-        lookback_days = cfg.get("lookback_days", 180)
-        ohlcv = await data_loader.load_unified_data(
->>>>>>> b2294feb
             symbol=symbol,
             exchange=actual_exchange,
             timeframe=timeframe,
             lookback_days=lookback_days,
             use_streaming=True,
         )
-<<<<<<< HEAD
         if df is None or df.empty:
             raise ValueError(f"No data found for {symbol} on {actual_exchange}")
 
@@ -167,68 +154,7 @@
         except Exception as e:
             _logger.warning(f"Label reliability persistence skipped: {e}")
 
-=======
-        if ohlcv is None or ohlcv.empty:
-            _logger.error("❌ Step 2: No unified OHLCV data available")
-            return False
-
-        # 2) Minimal labeling: create a simple classification target if absent
-        df = ohlcv.copy()
-        if "close" not in df.columns:
-            _logger.error("❌ Step 2: 'close' column missing in OHLCV data")
-            return False
-        df["return_1"] = df["close"].pct_change().fillna(0.0)
-        df["label"] = (df["return_1"] > 0).astype(int)
-
-        # 3) Split into train/validation/test by chronological order (70/15/15)
-        n = len(df)
-        if n < 100:
-            _logger.error("❌ Step 2: Not enough data for splits")
-            return False
-        tr_end = int(n * 0.7)
-        vl_end = int(n * 0.85)
-        tr = df.iloc[:tr_end].copy()
-        vl = df.iloc[tr_end:vl_end].copy()
-        te = df.iloc[vl_end:].copy()
-
-        # 4) Engineer features using vectorized advanced FE
-        fe = VectorizedAdvancedFeatureEngineering(cfg.get("vectorized_labelling_orchestrator", {}))
-        await fe.initialize()
-
-        def _extract_inputs(x: pd.DataFrame) -> tuple[pd.DataFrame, pd.DataFrame]:
-            price_cols = [c for c in ["open", "high", "low", "close", "volume"] if c in x.columns]
-            price = x[price_cols].copy()
-            if "volume" in price.columns:
-                vol = price[["volume"]].copy()
-            else:
-                _logger.warning("Volume data not found. Using a placeholder value of 1.0 for volume. This may affect feature quality.")
-                vol = pd.DataFrame({"volume": 1.0}, index=price.index)
-            return price, vol
-
-        p_tr, v_tr = _extract_inputs(tr)
-        p_vl, v_vl = _extract_inputs(vl)
-        p_te, v_te = _extract_inputs(te)
-
-        X_tr = pd.DataFrame(await fe.engineer_features(p_tr, v_tr)).reindex(p_tr.index)
-        X_vl = pd.DataFrame(await fe.engineer_features(p_vl, v_vl)).reindex(p_vl.index)
-        X_te = pd.DataFrame(await fe.engineer_features(p_te, v_te)).reindex(p_te.index)
-
-        # 5) Persist labeled splits for Step 3 compatibility
-        os.makedirs(data_dir, exist_ok=True)
-        mem = MemoryEfficientDataManager()
-
-        def _save(name: str, base: pd.DataFrame, feats: pd.DataFrame):
-            out = base.join(feats, how="left")
-            path = f"{data_dir}/{actual_exchange}_{symbol}_labeled_{name}.parquet"
-            mem.save_to_parquet(mem.optimize_dataframe(out), path)
-            _logger.info(f"✅ Step 2: wrote {name} labeled parquet -> {path}")
-
-        _save("train", tr, X_tr)
-        _save("validation", vl, X_vl)
-        _save("test", te, X_te)
-
-        _logger.info("✅ Step 2 completed successfully (labels + features saved)")
->>>>>>> b2294feb
+ 
         return True
 
     except Exception as e:
