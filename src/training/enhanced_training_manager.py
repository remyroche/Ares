# src/training/enhanced_training_manager.py

import asyncio
import pandas as pd
import time
import psutil
import os
import json
from datetime import datetime
from pathlib import Path
from typing import Any

# Added optimized imports
import gc
import multiprocessing as mp
import pickle
import random
import warnings
from concurrent.futures import ProcessPoolExecutor, ThreadPoolExecutor
import numpy as np

# Optional dependency: pyarrow is used for efficient parquet streaming; import lazily in methods
try:
    import pyarrow.parquet as pq  # type: ignore
except Exception:  # ImportError or others
    pq = None  # type: ignore

warnings.filterwarnings("ignore")

from src.utils.error_handler import (
    handle_errors,
    handle_specific_errors,
)
from src.utils.logger import system_logger
from src.utils.validator_orchestrator import validator_orchestrator

# Import computational optimization components
from src.training.optimization.computational_optimization_manager import (
    ComputationalOptimizationManager,
    create_computational_optimization_manager,
)
from src.config.computational_optimization import get_computational_optimization_config

# Import optimized tools from enhanced_training_manager_optimized
from src.training.enhanced_training_manager_optimized import (
    _make_hashable,
    CachedBacktester,
    ProgressiveEvaluator,
    ParallelBacktester,
    IncrementalTrainer,
    StreamingDataProcessor,
    AdaptiveSampler,
    MemoryEfficientDataManager,
    MemoryManager,
    EnhancedTrainingManagerOptimized,
)

from contextlib import contextmanager
import numpy as np


# === Optimization helper classes (ported from optimized manager) ===
class CachedBacktester:
    """Cached backtesting to avoid redundant calculations."""

    def __init__(self, market_data: pd.DataFrame):
        self.market_data = market_data
        self.cache: dict[str, float] = {}
        self.technical_indicators = self._precompute_indicators()
        self.logger = system_logger.getChild("CachedBacktester")

    def _precompute_indicators(self) -> dict[str, np.ndarray]:
        indicators: dict[str, np.ndarray] = {}
        if 'close' in self.market_data:
            indicators['sma_20'] = self.market_data['close'].rolling(20).mean().values
            indicators['sma_50'] = self.market_data['close'].rolling(50).mean().values
            indicators['ema_12'] = self.market_data['close'].ewm(span=12).mean().values
            indicators['ema_26'] = self.market_data['close'].ewm(span=26).mean().values
            delta = self.market_data['close'].diff()
            gain = (delta.where(delta > 0, 0)).rolling(window=14).mean()
            loss = (-delta.where(delta < 0, 0)).rolling(window=14).mean()
            rs = gain / (loss.replace(0, np.nan))
            indicators['rsi'] = (100 - (100 / (1 + rs))).fillna(50).values
            high_low = self.market_data.get('high', pd.Series(index=self.market_data.index)).fillna(0) - self.market_data.get('low', pd.Series(index=self.market_data.index)).fillna(0)
            high_close = (self.market_data.get('high', pd.Series(index=self.market_data.index)).fillna(0) - self.market_data.get('close', pd.Series(index=self.market_data.index)).shift()).abs()
            low_close = (self.market_data.get('low', pd.Series(index=self.market_data.index)).fillna(0) - self.market_data.get('close', pd.Series(index=self.market_data.index)).shift()).abs()
            tr = np.maximum(high_low.values, np.maximum(high_close.values, low_close.values))
            indicators['atr'] = pd.Series(tr, index=self.market_data.index).rolling(window=14).mean().fillna(0).values
            indicators['volatility'] = self.market_data['close'].pct_change().rolling(20).std().fillna(0).values
        if 'volume' in self.market_data:
            indicators['volume_sma'] = self.market_data['volume'].rolling(20).mean().fillna(0).values
        self.logger.info(f"Precomputed {len(indicators)} technical indicators")
        return indicators

    def run_cached_backtest(self, params: dict[str, Any]) -> float:
        cache_key = str(hash(frozenset(params.items())))
        if cache_key in self.cache:
            return self.cache[cache_key]
        result = self._run_simplified_backtest(params)
        self.cache[cache_key] = result
        return result

    def _run_simplified_backtest(self, params: dict[str, Any]) -> float:
        # Placeholder for actual backtest logic using precomputed indicators
        return random.uniform(-1.0, 1.0)


class ProgressiveEvaluator:
    """Progressive evaluation to stop unpromising trials early."""

    def __init__(self, full_data: pd.DataFrame):
        self.full_data = full_data
        self.evaluation_stages: list[tuple[float, float]] = [
            (0.1, 0.3),
            (0.3, 0.5),
            (1.0, 1.0),
        ]
        self.logger = system_logger.getChild("ProgressiveEvaluator")

    def evaluate_progressively(self, params: dict[str, Any], evaluator_func) -> float:
        total_score = 0.0
        total_weight = 0.0
        for data_ratio, weight in self.evaluation_stages:
            subset_size = max(1, int(len(self.full_data) * data_ratio))
            subset_data = self.full_data.iloc[:subset_size]
            score = evaluator_func(subset_data, params)
            total_score += score * weight
            total_weight += weight
            if data_ratio < 1.0 and score < -0.5:
                self.logger.info(f"Early stopping at {data_ratio*100:.0f}% data due to poor performance")
                return -1.0
        return total_score / max(total_weight, 1e-9)


class ParallelBacktester:
    """Parallel backtesting for multiple parameter combinations."""

    def __init__(self, n_workers: int | None = None):
        self.n_workers = n_workers or min(mp.cpu_count() or 1, 8)
        self.executor = ProcessPoolExecutor(max_workers=self.n_workers)
        self.logger = system_logger.getChild("ParallelBacktester")

    def evaluate_batch(self, param_batch: list[dict[str, Any]], market_data: pd.DataFrame) -> list[float]:
        data_pickle = pickle.dumps(market_data)
        futures = [
            self.executor.submit(self._evaluate_single_params, data_pickle, params)
            for params in param_batch
        ]
        results = [future.result() for future in futures]
        self.logger.info(f"Evaluated {len(results)} parameter sets in parallel")
        return results

    @staticmethod
    def _evaluate_single_params(data_pickle: bytes, params: dict[str, Any]) -> float:
        _ = pickle.loads(data_pickle)
        return random.uniform(-1.0, 1.0)

    def shutdown(self) -> None:
        if hasattr(self, 'executor') and self.executor:
            self.executor.shutdown(wait=True)


class IncrementalTrainer:
    """Incremental training to reuse model states."""

    def __init__(self, base_model_config: dict[str, Any]):
        self.base_config = base_model_config
        self.model_cache: dict[str, Any] = {}
        self.logger = system_logger.getChild("IncrementalTrainer")

    def train_incrementally(self, params: dict[str, Any], X: np.ndarray, y: np.ndarray) -> Any:
        model_key = self._generate_model_key(params)
        if model_key in self.model_cache:
            model = self.model_cache[model_key]
            self.logger.info("Continuing training from cached model state")
        else:
            model = self._create_model(params)
            self.logger.info("Training new model")
            self.model_cache[model_key] = model
        return model

    def _generate_model_key(self, params: dict[str, Any]) -> str:
        core_params = {
            'max_depth': params.get('max_depth'),
            'learning_rate': params.get('learning_rate'),
            'subsample': params.get('subsample'),
            'colsample_bytree': params.get('colsample_bytree'),
        }
        return str(hash(frozenset(core_params.items())))

    def _create_model(self, params: dict[str, Any]) -> Any:
        # Placeholder - implement model creation as needed
        return None


class StreamingDataProcessor:
    """Streaming processor for large datasets."""

    def __init__(self, chunk_size: int = 10000):
        self.chunk_size = chunk_size
        self.logger = system_logger.getChild("StreamingDataProcessor")

    def process_data_stream(self, data_path: str) -> pd.DataFrame:
        try:
            if data_path.endswith('.parquet'):
                return self._process_parquet_stream(data_path)
            elif data_path.endswith('.csv'):
                return self._process_csv_stream(data_path)
            else:
                raise ValueError(f"Unsupported file format: {data_path}")
        except Exception as e:
            self.logger.error(f"Error processing data stream: {e}")
            raise

    def _process_parquet_stream(self, file_path: str) -> pd.DataFrame:
        chunks: list[pd.DataFrame] = []
        if pq is None:
            self.logger.warning("pyarrow not available; falling back to standard read_parquet")
            try:
                return pd.read_parquet(file_path)
            except Exception as e:
                self.logger.error(f"Failed to read parquet without pyarrow: {e}")
                return pd.DataFrame()
        parquet_file = pq.ParquetFile(file_path)  # type: ignore
        for batch in parquet_file.iter_batches(batch_size=self.chunk_size):
            chunk = batch.to_pandas()
            chunks.append(chunk)
        self.logger.info(f"Processed {len(chunks)} chunks from Parquet file")
        return pd.concat(chunks, ignore_index=True) if chunks else pd.DataFrame()

    def _process_csv_stream(self, file_path: str) -> pd.DataFrame:
        chunks: list[pd.DataFrame] = []
        for chunk in pd.read_csv(file_path, chunksize=self.chunk_size):
            chunks.append(chunk)
        self.logger.info(f"Processed {len(chunks)} chunks from CSV file")
        return pd.concat(chunks, ignore_index=True) if chunks else pd.DataFrame()


class AdaptiveSampler:
    """Adaptive sampling to focus on promising regions."""

    def __init__(self, initial_samples: int = 100):
        self.initial_samples = initial_samples
        self.promising_regions: list[dict[str, Any]] = []
        self.trial_history: list[dict[str, Any]] = []
        self.logger = system_logger.getChild("AdaptiveSampler")

    def suggest_parameters(self, parameter_bounds: dict[str, tuple[float, float]]) -> dict[str, Any]:
        if len(self.trial_history) < self.initial_samples:
            return self._random_sampling(parameter_bounds)
        return self._adaptive_sampling(parameter_bounds)

    def update_trial_history(self, params: dict[str, Any], score: float) -> None:
        self.trial_history.append({'params': params, 'score': score})

    def _adaptive_sampling(self, parameter_bounds: dict[str, tuple[float, float]]) -> dict[str, Any]:
        sorted_trials = sorted(self.trial_history, key=lambda x: x['score'], reverse=True)
        top_quartile = sorted_trials[: max(1, len(sorted_trials)//4)]
        if not top_quartile:
            return self._random_sampling(parameter_bounds)
        reference_trial = random.choice(top_quartile)
        return self._perturb_parameters(reference_trial['params'], parameter_bounds)

    def _random_sampling(self, parameter_bounds: dict[str, tuple[float, float]]) -> dict[str, Any]:
        params: dict[str, Any] = {}
        for name, (min_val, max_val) in parameter_bounds.items():
            params[name] = random.uniform(min_val, max_val)
        return params

    def _perturb_parameters(self, base_params: dict[str, Any], parameter_bounds: dict[str, tuple[float, float]]) -> dict[str, Any]:
        perturbed: dict[str, Any] = {}
        perturbation_factor = 0.1
        for name, base_value in base_params.items():
            if name in parameter_bounds:
                min_val, max_val = parameter_bounds[name]
                range_val = max_val - min_val
                noise = random.uniform(-perturbation_factor, perturbation_factor) * range_val
                new_value = float(np.clip(base_value + noise, min_val, max_val))
                perturbed[name] = new_value
            else:
                perturbed[name] = base_value
        return perturbed


class MemoryEfficientDataManager:
    """Memory-efficient data structures for large datasets."""

    def __init__(self):
        self.logger = system_logger.getChild("MemoryEfficientDataManager")

    def optimize_dataframe(self, df: pd.DataFrame) -> pd.DataFrame:
        for col in df.select_dtypes(include=['float64']).columns:
            df[col] = pd.to_numeric(df[col], downcast='float')
        for col in df.select_dtypes(include=['int64']).columns:
            df[col] = pd.to_numeric(df[col], downcast='integer')
        for col in df.select_dtypes(include=['object']).columns:
            try:
                if len(df) > 0 and (df[col].nunique() / max(len(df), 1)) < 0.5:
                    df[col] = df[col].astype('category')
            except Exception:
                pass
        self.logger.info("Optimized DataFrame memory usage")
        return df

    def save_to_parquet(self, df: pd.DataFrame, file_path: str, compression: str = 'snappy') -> None:
        df.to_parquet(file_path, compression=compression, index=False)
        self.logger.info(f"Saved DataFrame to Parquet: {file_path}")

    def load_from_parquet(self, file_path: str) -> pd.DataFrame:
        df = pd.read_parquet(file_path)
        self.logger.info(f"Loaded DataFrame from Parquet: {file_path}")
        return df


class MemoryManager:
    """Manage memory usage during optimization."""

    def __init__(self, memory_threshold: float = 0.8):
        self.memory_threshold = memory_threshold
        self.logger = system_logger.getChild("MemoryManager")
        self.cleanup_counter = 0

    def check_memory_usage(self) -> bool:
        memory_percent = psutil.virtual_memory().percent / 100.0
        if memory_percent > self.memory_threshold:
            self.logger.warning(f"Memory usage high: {memory_percent:.1%}")
            self._cleanup_memory()
            return True
        return False

    def _cleanup_memory(self) -> None:
        self.cleanup_counter += 1
        self.logger.info(f"Performing memory cleanup #{self.cleanup_counter}")
        gc.collect()
        self.logger.info(f"Memory usage after cleanup: {psutil.virtual_memory().percent:.1%}")

    def profile_memory_usage(self) -> dict[str, float]:
        memory_info = psutil.virtual_memory()
        return {
            'total_gb': memory_info.total / (1024**3),
            'available_gb': memory_info.available / (1024**3),
            'used_gb': memory_info.used / (1024**3),
            'percentage': float(memory_info.percent),
        }


class EnhancedTrainingManager:
    """
    Enhanced training manager with comprehensive 16-step pipeline.
    
    This is the MAIN PIPELINE that orchestrates the complete training pipeline including 
    analyst and tactician steps. It uses optimized tools and utilities from 
    enhanced_training_manager_optimized.py to improve performance and reliability.
    
    Key Features:
    - Comprehensive 16-step training pipeline
    - Uses optimized tools from enhanced_training_manager_optimized:
      * CachedBacktester for avoiding redundant calculations
      * ProgressiveEvaluator for early stopping of unpromising trials
      * ParallelBacktester for parallel execution
      * IncrementalTrainer for reusing model states
      * StreamingDataProcessor for handling large datasets efficiently
      * AdaptiveSampler for focusing on promising regions
      * MemoryEfficientDataManager and MemoryManager for memory optimization
    - Robust error handling and checkpointing
    - Memory optimization and cleanup
    - Optional pyarrow support with fallback to pandas
    - Enhanced data processing with technical indicator precomputation
    
    Integration:
    - Acts as the main entry point for all training operations
    - Delegates optimization tasks to EnhancedTrainingManagerOptimized
    - Provides unified interface while leveraging optimized backend
    """

    def __init__(self, config: dict[str, Any]) -> None:
        """
        Initialize enhanced training manager.

        Args:
            config: Configuration dictionary
        """
        self.config: dict[str, Any] = config
        self.logger = system_logger.getChild("EnhancedTrainingManager")

        # Enhanced training manager state
        self.is_training: bool = False
        self.enhanced_training_results: dict[str, Any] = {}
        self.enhanced_training_history: list[dict[str, Any]] = []

        # Configuration
        self.enhanced_training_config: dict[str, Any] = self.config.get(
            "enhanced_training_manager",
            {},
        )
        self.enhanced_training_interval: int = self.enhanced_training_config.get(
            "enhanced_training_interval",
            3600,
        )
        self.max_enhanced_training_history: int = self.enhanced_training_config.get(
            "max_enhanced_training_history",
            100,
        )
        
        # Training parameters
        self.blank_training_mode: bool = self.enhanced_training_config.get("blank_training_mode", False)
        self.max_trials: int = self.enhanced_training_config.get("max_trials", 200)
        self.n_trials: int = self.enhanced_training_config.get("n_trials", 100)
        self.lookback_days: int = self.enhanced_training_config.get("lookback_days", 30)
        
        # Validation parameters
        self.enable_validators: bool = self.enhanced_training_config.get("enable_validators", True)
        self.validation_results: dict[str, Any] = {}
        
        # Computational optimization parameters
        self.enable_computational_optimization: bool = self.enhanced_training_config.get("enable_computational_optimization", True)
        self.computational_optimization_manager: ComputationalOptimizationManager | None = None
        self.optimization_statistics: dict[str, Any] = {}
        
        # Optimization component configuration (ported)
        optimization_root = get_computational_optimization_config().get("computational_optimization", {})
        self.optimization_config: dict[str, Any] = optimization_root
        self.enable_caching: bool = optimization_root.get("enable_caching", True)
        self.enable_parallelization: bool = optimization_root.get("enable_parallelization", True)
        self.enable_early_stopping: bool = optimization_root.get("enable_early_stopping", True)
        self.enable_memory_management: bool = optimization_root.get("enable_memory_management", True)
        self.max_workers: int | None = optimization_root.get("max_workers")
        self.chunk_size: int = optimization_root.get("chunk_size", 1000)
        self.cleanup_frequency: int = optimization_root.get("cleanup_frequency", 100)
        self.memory_threshold: float = optimization_root.get("memory_threshold", 0.8)

        # Optimization components (lazy init)
        self.cached_backtester: CachedBacktester | None = None
        self.progressive_evaluator: ProgressiveEvaluator | None = None
        self.parallel_backtester: ParallelBacktester | None = None
        self.incremental_trainer: IncrementalTrainer | None = None
        self.streaming_processor: StreamingDataProcessor | None = None
        self.adaptive_sampler: AdaptiveSampler | None = None
        self.memory_manager: MemoryManager | None = None
        self.data_manager: MemoryEfficientDataManager | None = None
        
        # Checkpointing configuration
        self.checkpoint_dir = Path("checkpoints")
        self.checkpoint_dir.mkdir(exist_ok=True)
        self.checkpoint_file = self.checkpoint_dir / "training_progress.json"
        self.enable_checkpointing = self.enhanced_training_config.get("enable_checkpointing", True)
        
        # Initialize optimized tools from enhanced_training_manager_optimized
        self.cached_backtester: CachedBacktester | None = None
        self.progressive_evaluator: ProgressiveEvaluator | None = None
        self.parallel_backtester: ParallelBacktester | None = None
        self.incremental_trainer: IncrementalTrainer | None = None
        self.streaming_processor: StreamingDataProcessor | None = None
        self.adaptive_sampler: AdaptiveSampler | None = None
        self.memory_manager = MemoryManager()
        self.data_manager = MemoryEfficientDataManager()
        
        # Optimization configuration
        self.optimization_config = self.config.get("computational_optimization", {})
        self._load_optimization_config()
        
        # Initialize the underlying optimized training manager for advanced operations
        self.optimized_manager = EnhancedTrainingManagerOptimized(config)
        
    def _load_optimization_config(self):
        """Load optimization configuration from enhanced_training_manager_optimized."""
        # Caching configuration
        caching_config = self.optimization_config.get("caching", {})
        self.enable_caching = caching_config.get("enabled", True)
        self.max_cache_size = caching_config.get("max_cache_size", 1000)
        self.cache_ttl = caching_config.get("cache_ttl", 3600)
        
        # Parallelization configuration
        parallel_config = self.optimization_config.get("parallelization", {})
        self.enable_parallelization = parallel_config.get("enabled", True)
        self.max_workers = parallel_config.get("max_workers", 8)
        self.chunk_size = parallel_config.get("chunk_size", 1000)
        
        # Early stopping configuration
        early_stop_config = self.optimization_config.get("early_stopping", {})
        self.enable_early_stopping = early_stop_config.get("enabled", True)
        self.patience = early_stop_config.get("patience", 10)
        self.min_trials = early_stop_config.get("min_trials", 20)
        
        # Memory management configuration
        memory_config = self.optimization_config.get("memory_management", {})
        self.enable_memory_management = memory_config.get("enabled", True)
        self.memory_threshold = memory_config.get("memory_threshold", 0.8)
        self.cleanup_frequency = memory_config.get("cleanup_frequency", 100)
        
        self.logger.info("Loaded optimization configuration")
    
    @contextmanager
    def _timed_step(self, name: str, step_times: dict):
        start = time.time()
        try:
            yield
            self._log_step_completion(name, start, step_times, success=True)
        except Exception:
            self._log_step_completion(name, start, step_times, success=False)
            raise

    def _save_checkpoint(self, step_name: str, pipeline_state: dict[str, Any]) -> None:
        """
        Save training progress checkpoint.
        
        Args:
            step_name: Current step name
            pipeline_state: Current pipeline state
        """
        if not self.enable_checkpointing:
            return
            
        try:
            checkpoint_data = {
                "timestamp": datetime.now().isoformat(),
                "current_step": step_name,
                "pipeline_state": pipeline_state,
                "training_mode": "blank" if self.blank_training_mode else "full",
                "symbol": getattr(self, 'current_symbol', ''),
                "exchange": getattr(self, 'current_exchange', ''),
                "timeframe": getattr(self, 'current_timeframe', '1m'),
                "lookback_days": self.lookback_days,
                "max_trials": self.max_trials,
                "n_trials": self.n_trials
            }
            
            with open(self.checkpoint_file, 'w') as f:
                json.dump(checkpoint_data, f, indent=2)
                
            self.logger.info(f"💾 Checkpoint saved: {step_name}")
            
        except Exception as e:
            self.logger.warning(f"Failed to save checkpoint: {e}")
    
    def _load_checkpoint(self) -> dict[str, Any] | None:
        """
        Load training progress checkpoint.
        
        Returns:
            dict: Checkpoint data or None if no checkpoint exists
        """
        if not self.enable_checkpointing or not self.checkpoint_file.exists():
            return None
            
        try:
            with open(self.checkpoint_file, 'r') as f:
                checkpoint_data = json.load(f)
                
            self.logger.info(f"📂 Checkpoint loaded: {checkpoint_data.get('current_step', 'unknown')}")
            return checkpoint_data
            
        except Exception as e:
            self.logger.warning(f"Failed to load checkpoint: {e}")
            return None
    
    def _clear_checkpoint(self) -> None:
        """Clear the checkpoint file."""
        try:
            if self.checkpoint_file.exists():
                self.checkpoint_file.unlink()
                self.logger.info("🗑️ Checkpoint cleared")
        except Exception as e:
            self.logger.warning(f"Failed to clear checkpoint: {e}")
        
    def _get_system_resources(self) -> dict[str, float]:
        """
        Get current system resource usage.
        
        Returns:
            dict: System resource information
        """
        try:
            process = psutil.Process(os.getpid())
            memory_mb = process.memory_info().rss / 1024 / 1024
            cpu_percent = process.cpu_percent()
            
            # Get system-wide memory info
            system_memory = psutil.virtual_memory()
            system_memory_percent = system_memory.percent
            
            return {
                "memory_mb": memory_mb,
                "cpu_percent": cpu_percent,
                "system_memory_percent": system_memory_percent,
                "available_memory_gb": system_memory.available / 1024 / 1024 / 1024
            }
        except Exception as e:
            self.logger.warning(f"Could not get system resources: {e}")
            return {"memory_mb": 0, "cpu_percent": 0, "system_memory_percent": 0, "available_memory_gb": 0}
    
    def _analyze_resource_requirements(self) -> dict[str, Any]:
        """
        Analyze resource requirements for the training process.
        
        Returns:
            dict: Resource analysis information
        """
        try:
            # Get system info
            cpu_count = psutil.cpu_count()
            memory_gb = psutil.virtual_memory().total / 1024 / 1024 / 1024
            
            # Realistic estimates based on actual training complexity
            if self.blank_training_mode:
                estimated_memory_gb = 4.0  # Blank training uses less memory
                estimated_time_minutes = 90  # Realistic: 1.5 hours for blank training
                memory_warning_threshold = 6.0
                models_to_train = 4
                optimization_trials = 50
            else:
                estimated_memory_gb = 8.0  # Full training uses more memory
                estimated_time_minutes = 720  # Realistic: 12 hours for full training
                memory_warning_threshold = 12.0
                models_to_train = 12
                optimization_trials = 200
            
            # Check if system meets requirements
            memory_sufficient = memory_gb >= memory_warning_threshold
            cpu_sufficient = cpu_count >= 4
            
            return {
                "system_memory_gb": memory_gb,
                "cpu_count": cpu_count,
                "estimated_memory_gb": estimated_memory_gb,
                "estimated_time_minutes": estimated_time_minutes,
                "models_to_train": models_to_train,
                "optimization_trials": optimization_trials,
                "memory_sufficient": memory_sufficient,
                "cpu_sufficient": cpu_sufficient,
                "memory_warning_threshold": memory_warning_threshold,
                "recommendations": self._get_resource_recommendations(memory_gb, cpu_count),
                "step_breakdown": self._get_step_time_breakdown(self.blank_training_mode)
            }
        except Exception as e:
            self.logger.warning(f"Could not analyze resource requirements: {e}")
            return {}
    
    def _get_resource_recommendations(self, memory_gb: float, cpu_count: int) -> list[str]:
        """
        Get resource recommendations based on system specs.
        
        Args:
            memory_gb: Available memory in GB
            cpu_count: Number of CPU cores
            
        Returns:
            list: Recommendations
        """
        recommendations = []
        
        if memory_gb < 8:
            recommendations.append("⚠️ Consider upgrading to 16GB RAM for optimal performance")
        elif memory_gb < 12:
            recommendations.append("💡 16GB RAM recommended for full training mode")
        
        if cpu_count < 4:
            recommendations.append("⚠️ Consider using a system with at least 4 CPU cores")
        elif cpu_count < 8:
            recommendations.append("💡 8+ CPU cores recommended for faster training")
        
        if self.blank_training_mode:
            recommendations.append("✅ Blank training mode is suitable for your system")
        else:
            if memory_gb < 12:
                recommendations.append("⚠️ Full training mode may be slow on your system")
            else:
                recommendations.append("✅ Full training mode should work well on your system")
        
        return recommendations
    
    def _get_step_time_breakdown(self, is_blank_mode: bool) -> dict[str, int]:
        """
        Get realistic time breakdown for each step.
        
        Args:
            is_blank_mode: Whether this is blank training mode
            
        Returns:
            dict: Time estimates for each step in minutes
        """
        if is_blank_mode:
            return {
                "step1_data_collection": 5,
                "step2_market_regime_classification": 3,
                "step3_regime_data_splitting": 2,
                "step4_analyst_labeling_feature_engineering": 15,
                "step5_analyst_specialist_training": 10,
                "step6_analyst_enhancement": 8,
                "step7_analyst_ensemble_creation": 12,
                "step8_tactician_labeling": 5,
                "step9_tactician_specialist_training": 10,
                "step10_tactician_ensemble_creation": 12,
                "step11_confidence_calibration": 3,
                "step12_final_parameters_optimization": 15,
                "step13_walk_forward_validation": 8,
                "step14_monte_carlo_validation": 8,
                "step15_ab_testing": 5,
                "step16_saving": 2
            }
        else:
            return {
                "step1_data_collection": 15,
                "step2_market_regime_classification": 8,
                "step3_regime_data_splitting": 5,
                "step4_analyst_labeling_feature_engineering": 60,
                "step5_analyst_specialist_training": 30,
                "step6_analyst_enhancement": 25,
                "step7_analyst_ensemble_creation": 35,
                "step8_tactician_labeling": 15,
                "step9_tactician_specialist_training": 30,
                "step10_tactician_ensemble_creation": 35,
                "step11_confidence_calibration": 10,
                "step12_final_parameters_optimization": 240,
                "step13_walk_forward_validation": 60,
                "step14_monte_carlo_validation": 60,
                "step15_ab_testing": 30,
                "step16_saving": 5
            }
    
    def _optimize_memory_usage(self) -> None:
        """
        Perform memory optimization to reduce memory footprint.
        """
        try:
            # Force garbage collection
            gc.collect()
            
            # Log memory before and after optimization
            before_memory = psutil.Process(os.getpid()).memory_info().rss / 1024 / 1024
            self.logger.info(f"🧹 Memory optimization: {before_memory:.1f} MB before cleanup")
            
            # Force another garbage collection
            gc.collect()
            
            after_memory = psutil.Process(os.getpid()).memory_info().rss / 1024 / 1024
            memory_saved = before_memory - after_memory
            
            self.logger.info(f"🧹 Memory optimization: {after_memory:.1f} MB after cleanup (saved {memory_saved:.1f} MB)")
            
            if memory_saved > 10:  # If we saved more than 10MB
                print(f"   🧹 Memory optimization saved {memory_saved:.1f} MB")
                
        except Exception as e:
            self.logger.warning(f"Memory optimization failed: {e}")
    
    def _get_progress_percentage(self, completed_steps: int, total_steps: int = 16) -> float:
        """
        Calculate progress percentage.
        
        Args:
            completed_steps: Number of completed steps
            total_steps: Total number of steps
            
        Returns:
            float: Progress percentage
        """
        return (completed_steps / total_steps) * 100
    
    def _log_progress(self, current_step: int, total_steps: int = 16, elapsed_time: float = 0) -> None:
        """
        Log progress with estimated completion time.
        
        Args:
            current_step: Current step number
            total_steps: Total number of steps
            elapsed_time: Time elapsed so far
        """
        progress = self._get_progress_percentage(current_step, total_steps)
        
        if elapsed_time > 0 and current_step > 0:
            # Estimate remaining time based on current progress
            estimated_total_time = (elapsed_time / current_step) * total_steps
            remaining_time = estimated_total_time - elapsed_time
            eta_minutes = remaining_time / 60
            
            self.logger.info(f"📊 Progress: {progress:.1f}% ({current_step}/{total_steps})")
            self.logger.info(f"⏱️ Elapsed: {elapsed_time/60:.1f} min | ETA: {eta_minutes:.1f} min")
            print(f"   📊 Progress: {progress:.1f}% ({current_step}/{total_steps})")
            print(f"   ⏱️ Elapsed: {elapsed_time/60:.1f} min | ETA: {eta_minutes:.1f} min")
        else:
            self.logger.info(f"📊 Progress: {progress:.1f}% ({current_step}/{total_steps})")
            print(f"   📊 Progress: {progress:.1f}% ({current_step}/{total_steps})")
        
    def _log_step_completion(self, step_name: str, step_start: float, step_times: dict, success: bool = True) -> None:
        """
        Log step completion with timing and memory usage.
        
        Args:
            step_name: Name of the completed step
            step_start: Start time of the step
            step_times: Dictionary to store step times
            success: Whether the step was successful
        """
        step_time = time.time() - step_start
        step_times[step_name] = step_time
        
        # Get comprehensive system resources
        resources = self._get_system_resources()
        
        status_icon = "✅" if success else "❌"
        status_text = "completed successfully" if success else "failed"
        
        self.logger.info(f"{status_icon} {step_name}: {status_text} in {step_time:.2f}s")
        self.logger.info(f"💾 Process Memory: {resources['memory_mb']:.1f} MB | CPU: {resources['cpu_percent']:.1f}%")
        self.logger.info(f"🖥️ System Memory: {resources['system_memory_percent']:.1f}% | Available: {resources['available_memory_gb']:.1f} GB")
        
        print(f"   {status_icon} {step_name}: {status_text} in {step_time:.2f}s")
        print(f"   💾 Process Memory: {resources['memory_mb']:.1f} MB | CPU: {resources['cpu_percent']:.1f}%")
        print(f"   🖥️ System Memory: {resources['system_memory_percent']:.1f}% | Available: {resources['available_memory_gb']:.1f} GB")
        
        # Memory warning system
        if resources['system_memory_percent'] > 85:
            warning_msg = f"⚠️ HIGH MEMORY USAGE: {resources['system_memory_percent']:.1f}% - Consider closing other applications"
            self.logger.warning(warning_msg)
            print(f"   {warning_msg}")
        
        if resources['available_memory_gb'] < 2.0:
            warning_msg = f"⚠️ LOW AVAILABLE MEMORY: {resources['available_memory_gb']:.1f} GB remaining"
            self.logger.warning(warning_msg)
            print(f"   {warning_msg}")
        
        # Log progress after each step
        completed_steps = len(step_times)
        elapsed_time = sum(step_times.values())
        self._log_progress(completed_steps, 16, elapsed_time)
        
    @handle_specific_errors(
        error_handlers={
            ValueError: (False, "Invalid enhanced training manager configuration"),
            AttributeError: (False, "Missing required enhanced training parameters"),
            KeyError: (False, "Missing configuration keys"),
        },
        default_return=False,
        context="enhanced training manager initialization",
    )
    async def initialize(self) -> bool:
        """
        Initialize enhanced training manager.

        Returns:
            bool: True if initialization successful, False otherwise
        """
        try:
            self.logger.info("🚀 Initializing Enhanced Training Manager...")
            self.logger.info(f"📊 Blank training mode: {self.blank_training_mode}")
            self.logger.info(f"🔧 Max trials: {self.max_trials}")
            self.logger.info(f"🔧 N trials: {self.n_trials}")
            self.logger.info(f"📈 Lookback days: {self.lookback_days}")
            self.logger.info(f"🚀 Computational optimization: {self.enable_computational_optimization}")
            
            # Analyze resource requirements
            resource_analysis = self._analyze_resource_requirements()
            if resource_analysis:
                self.logger.info("📊 Resource Analysis:")
                self.logger.info(f"   💾 System Memory: {resource_analysis['system_memory_gb']:.1f} GB")
                self.logger.info(f"   🖥️ CPU Cores: {resource_analysis['cpu_count']}")
                self.logger.info(f"   📈 Estimated Memory Usage: {resource_analysis['estimated_memory_gb']:.1f} GB")
                self.logger.info(f"   ⏱️ Estimated Time: {resource_analysis['estimated_time_minutes']} minutes ({resource_analysis['estimated_time_minutes']/60:.1f} hours)")
                self.logger.info(f"   🤖 Models to Train: {resource_analysis['models_to_train']}")
                self.logger.info(f"   🔧 Optimization Trials: {resource_analysis['optimization_trials']}")
                
                print("📊 Resource Analysis:")
                print(f"   💾 System Memory: {resource_analysis['system_memory_gb']:.1f} GB")
                print(f"   🖥️ CPU Cores: {resource_analysis['cpu_count']}")
                print(f"   📈 Estimated Memory Usage: {resource_analysis['estimated_memory_gb']:.1f} GB")
                print(f"   ⏱️ Estimated Time: {resource_analysis['estimated_time_minutes']} minutes ({resource_analysis['estimated_time_minutes']/60:.1f} hours)")
                print(f"   🤖 Models to Train: {resource_analysis['models_to_train']}")
                print(f"   🔧 Optimization Trials: {resource_analysis['optimization_trials']}")
                
                # Show step-by-step breakdown
                if 'step_breakdown' in resource_analysis:
                    self.logger.info("📋 Step-by-Step Time Estimates:")
                    print("📋 Step-by-Step Time Estimates:")
                    total_estimated = sum(resource_analysis['step_breakdown'].values())
                    for step_name, minutes in resource_analysis['step_breakdown'].items():
                        percentage = (minutes / total_estimated) * 100
                        self.logger.info(f"   {step_name}: {minutes} min ({percentage:.1f}%)")
                        print(f"   {step_name}: {minutes} min ({percentage:.1f}%)")
                
                # Log recommendations
                if resource_analysis['recommendations']:
                    self.logger.info("💡 Recommendations:")
                    print("💡 Recommendations:")
                    for rec in resource_analysis['recommendations']:
                        self.logger.info(f"   {rec}")
                        print(f"   {rec}")
            
            # Validate configuration
            if not self._validate_configuration():
                self.logger.error("❌ Invalid configuration for enhanced training manager")
                return False
            
            # Initialize computational optimization if enabled
            if self.enable_computational_optimization:
                await self._initialize_computational_optimization()

            # Initialize optimization components
            self.data_manager = MemoryEfficientDataManager()
            self.streaming_processor = StreamingDataProcessor(chunk_size=self.chunk_size)
            if self.enable_memory_management:
                self.memory_manager = MemoryManager(memory_threshold=self.memory_threshold)
            if self.enable_parallelization:
                self.parallel_backtester = ParallelBacktester(n_workers=self.max_workers)
            self.adaptive_sampler = AdaptiveSampler()
            self.incremental_trainer = IncrementalTrainer(self.config.get("model", {}))
            
            self.logger.info("✅ Enhanced Training Manager initialized successfully")
            return True
            
        except Exception as e:
            self.logger.error(f"❌ Enhanced Training Manager initialization failed: {e}")
            return False

    @handle_errors(
        exceptions=(ValueError, AttributeError),
        default_return=False,
        context="configuration validation",
    )
    def _validate_configuration(self) -> bool:
        """
        Validate enhanced training manager configuration.

        Returns:
            bool: True if configuration is valid, False otherwise
        """
        try:
            # Validate enhanced training manager specific settings
            if self.max_enhanced_training_history <= 0:
                self.logger.error("❌ Invalid max_enhanced_training_history configuration")
                return False
                
            if self.max_trials <= 0:
                self.logger.error("❌ Invalid max_trials configuration")
                return False
                
            if self.n_trials <= 0:
                self.logger.error("❌ Invalid n_trials configuration")
                return False
                
            if self.lookback_days <= 0:
                self.logger.error("❌ Invalid lookback_days configuration")
                return False
                
            return True
            
        except Exception as e:
            self.logger.error(f"❌ Configuration validation failed: {e}")
            return False

    @handle_specific_errors(
        error_handlers={
            ValueError: (False, "Invalid enhanced training parameters"),
            AttributeError: (False, "Missing enhanced training components"),
            KeyError: (False, "Missing required enhanced training data"),
        },
        default_return=False,
        context="enhanced training execution",
    )
    async def execute_enhanced_training(
        self,
        enhanced_training_input: dict[str, Any],
    ) -> bool:
        """
        Execute the comprehensive 16-step enhanced training pipeline.

        Args:
            enhanced_training_input: Enhanced training input parameters

        Returns:
            bool: True if training successful, False otherwise
        """
        try:
            self.logger.info("=" * 80)
            self.logger.info("🚀 COMPREHENSIVE 16-STEP ENHANCED TRAINING PIPELINE START")
            self.logger.info("=" * 80)
            self.logger.info(f"📅 Started at: {datetime.now().strftime('%Y-%m-%d %H:%M:%S')}")
            self.logger.info(f"🎯 Symbol: {enhanced_training_input.get('symbol', 'N/A')}")
            self.logger.info(f"🏢 Exchange: {enhanced_training_input.get('exchange', 'N/A')}")
            self.logger.info(f"📊 Training Mode: {enhanced_training_input.get('training_mode', 'N/A')}")
            self.logger.info(f"📈 Lookback Days: {self.lookback_days}")
            self.logger.info(f"🔧 Blank Training Mode: {self.blank_training_mode}")
            self.logger.info(f"🔧 Max Trials: {self.max_trials}")
            self.logger.info(f"🔧 N Trials: {self.n_trials}")
            
            print("=" * 80)
            print("🚀 COMPREHENSIVE 16-STEP ENHANCED TRAINING PIPELINE START")
            print("=" * 80)
            print(f"📅 Started at: {datetime.now().strftime('%Y-%m-%d %H:%M:%S')}")
            print(f"🎯 Symbol: {enhanced_training_input.get('symbol', 'N/A')}")
            print(f"🏢 Exchange: {enhanced_training_input.get('exchange', 'N/A')}")
            print(f"📊 Training Mode: {enhanced_training_input.get('training_mode', 'N/A')}")
            print(f"📈 Lookback Days: {self.lookback_days}")
            print(f"🔧 Blank Training Mode: {self.blank_training_mode}")
            print(f"🔧 Max Trials: {self.max_trials}")
            print(f"🔧 N Trials: {self.n_trials}")
            
            self.is_training = True
            
            # Validate training input
            if not self._validate_enhanced_training_inputs(enhanced_training_input):
                return False
            
            # Execute the comprehensive 16-step pipeline
            success = await self._execute_comprehensive_pipeline(enhanced_training_input)
            
            if success:
                # Store training history
                await self._store_enhanced_training_history(enhanced_training_input)
                
                self.logger.info("=" * 80)
                self.logger.info("🎉 COMPREHENSIVE 16-STEP ENHANCED TRAINING PIPELINE COMPLETED SUCCESSFULLY")
                self.logger.info("=" * 80)
                self.logger.info(f"📅 Completed at: {datetime.now().strftime('%Y-%m-%d %H:%M:%S')}")
                self.logger.info(f"🎯 Symbol: {enhanced_training_input.get('symbol', 'N/A')}")
                self.logger.info(f"🏢 Exchange: {enhanced_training_input.get('exchange', 'N/A')}")
                self.logger.info("📋 Completed Steps:")
                self.logger.info("   1. Data Collection")
                self.logger.info("   2. Market Regime Classification")
                self.logger.info("   3. Regime Data Splitting")
                self.logger.info("   4. Analyst Labeling & Feature Engineering")
                self.logger.info("   5. Analyst Specialist Training")
                self.logger.info("   6. Analyst Enhancement")
                self.logger.info("   7. Analyst Ensemble Creation")
                self.logger.info("   8. Tactician Labeling")
                self.logger.info("   9. Tactician Specialist Training")
                self.logger.info("   10. Tactician Ensemble Creation")
                self.logger.info("   11. Confidence Calibration")
                self.logger.info("   12. Final Parameters Optimization")
                self.logger.info("   13. Walk Forward Validation")
                self.logger.info("   14. Monte Carlo Validation")
                self.logger.info("   15. A/B Testing")
                self.logger.info("   16. Saving Results")
                
                print("=" * 80)
                print("🎉 COMPREHENSIVE 16-STEP ENHANCED TRAINING PIPELINE COMPLETED SUCCESSFULLY")
                print("=" * 80)
                print("   ✅ All 16 training steps completed successfully!")
            else:
                self.logger.error("❌ Enhanced training pipeline failed")
                print("❌ Enhanced training pipeline failed")
            
            self.is_training = False
            return success
            
        except Exception as e:
            self.logger.error(f"💥 ENHANCED TRAINING PIPELINE FAILED: {str(e)}")
            self.logger.error(f"📋 Error details: {type(e).__name__}: {str(e)}")
            print(f"💥 ENHANCED TRAINING PIPELINE FAILED: {str(e)}")
            print(f"📋 Error details: {type(e).__name__}: {str(e)}")
            self.is_training = False
            return False

    @handle_errors(
        exceptions=(ValueError, AttributeError),
        default_return=False,
        context="enhanced training inputs validation",
    )
    def _validate_enhanced_training_inputs(
        self,
        enhanced_training_input: dict[str, Any],
    ) -> bool:
        """
        Validate enhanced training input parameters.

        Args:
            enhanced_training_input: Enhanced training input parameters

        Returns:
            bool: True if input is valid, False otherwise
        """
        try:
            required_fields = ["symbol", "exchange", "timeframe", "lookback_days"]
            
            for field in required_fields:
                if field not in enhanced_training_input:
                    self.logger.error(f"❌ Missing required enhanced training input field: {field}")
                    return False
            
            # Validate specific field values
            if enhanced_training_input.get("lookback_days", 0) <= 0:
                self.logger.error("❌ Invalid lookback_days value")
                return False
                
            return True
            
        except Exception as e:
            self.logger.error(f"❌ Enhanced training inputs validation failed: {e}")
            return False

    @handle_errors(
        exceptions=(Exception,),
        default_return=False,
        context="computational optimization initialization",
    )
    async def _initialize_computational_optimization(self) -> bool:
        """Initialize computational optimization components."""
        try:
            self.logger.info("🚀 Initializing computational optimization components...")
            
            # Get computational optimization configuration
            optimization_config = get_computational_optimization_config()
            
            # Create computational optimization manager
            self.computational_optimization_manager = await create_computational_optimization_manager(
                config=optimization_config,
                market_data=pd.DataFrame(),  # Will be loaded during training
                model_config={}  # Will be configured during training
            )
            
            if self.computational_optimization_manager:
                self.logger.info("✅ Computational optimization components initialized successfully")
                return True
            else:
                self.logger.warning("⚠️ Failed to initialize computational optimization components")
                return False
                
        except Exception as e:
            self.logger.error(f"❌ Computational optimization initialization failed: {e}")
            return False

    @handle_errors(
        exceptions=(Exception,),
        default_return=False,
        context="comprehensive pipeline execution",
    )
    async def _execute_comprehensive_pipeline(
        self,
        training_input: dict[str, Any],
    ) -> bool:
        """
        Execute the comprehensive 16-step training pipeline.

        Args:
            training_input: Training input parameters

        Returns:
            bool: True if all steps successful, False otherwise
        """
        try:
            symbol = training_input.get("symbol", "")
            exchange = training_input.get("exchange", "")
            timeframe = training_input.get("timeframe", "1m")
            data_dir = "data/training"
            start_step = training_input.get("start_step", "step1_data_collection")

            # Initialize pipeline state and timing
            pipeline_state = {}
            start_time = time.time()
            step_times = {}
            
            # Store current training parameters for checkpointing
            self.current_symbol = symbol
            self.current_exchange = exchange
            self.current_timeframe = timeframe
            
            # Initialize optimized tools before pipeline execution
            await self._initialize_optimized_tools()
            
            # Check for existing checkpoint
            checkpoint = self._load_checkpoint()
            if checkpoint:
                self.logger.info("🔄 Resuming from checkpoint...")
                print("🔄 Resuming from checkpoint...")
                pipeline_state = checkpoint.get("pipeline_state", {})
                last_completed_step = checkpoint.get("current_step", "")
                self.logger.info(f"📂 Last completed step: {last_completed_step}")
                print(f"📂 Last completed step: {last_completed_step}")
            else:
                self.logger.info("🚀 Starting fresh training...")
                print("🚀 Starting fresh training...")
            
            # Enhanced logging setup
            self.logger.info("=" * 100)
            self.logger.info("🚀 COMPREHENSIVE TRAINING PIPELINE START")
            self.logger.info("=" * 100)
            self.logger.info(f"📅 Started at: {datetime.now().strftime('%Y-%m-%d %H:%M:%S')}")
            self.logger.info(f"🎯 Symbol: {symbol}")
            self.logger.info(f"🏢 Exchange: {exchange}")
            self.logger.info(f"📊 Timeframe: {timeframe}")
            self.logger.info(f"🧠 Training Mode: {'Blank' if self.blank_training_mode else 'Full'}")
            self.logger.info(f"🔧 Max Trials: {self.max_trials}")
            self.logger.info(f"📈 Lookback Days: {self.lookback_days}")
            self.logger.info(f"💾 Memory Optimization: {'Enabled' if self.enable_computational_optimization else 'Disabled'}")
            self.logger.info(f"🚀 Starting from step: {start_step}")
            self.logger.info("=" * 100)
            
            print("=" * 100)
            print("🚀 COMPREHENSIVE TRAINING PIPELINE START")
            print("=" * 100)
            print(f"📅 Started at: {datetime.now().strftime('%Y-%m-%d %H:%M:%S')}")
            print(f"🎯 Symbol: {symbol}")
            print(f"🏢 Exchange: {exchange}")
            print(f"📊 Timeframe: {timeframe}")
            print(f"🧠 Training Mode: {'Blank' if self.blank_training_mode else 'Full'}")
            print(f"🔧 Max Trials: {self.max_trials}")
            print(f"📈 Lookback Days: {self.lookback_days}")
            print(f"💾 Memory Optimization: {'Enabled' if self.enable_computational_optimization else 'Disabled'}")
            print(f"🚀 Starting from step: {start_step}")
            print("=" * 100)
            
            # Use optimized data loading for Step 1: Data Collection
            if start_step == "step1_data_collection":
                step_start = time.time()
                self.logger.info("📊 STEP 1: Data Collection (Optimized)...")
                self.logger.info("   🔍 Using optimized data loading and preprocessing...")
                print("   📊 Step 1: Data Collection (Optimized)...")
                print("   🔍 Using optimized data loading and preprocessing...")
                
                # Use optimized manager for data collection
                market_data = await self.optimized_manager._load_and_optimize_data(
                    symbol, exchange, timeframe
                )
                
                if market_data is not None and not market_data.empty:
                    pipeline_state["market_data"] = market_data
                    self.logger.info(f"   ✅ Data loaded: {len(market_data)} rows")
                    print(f"   ✅ Data loaded: {len(market_data)} rows")
                    
                    # Initialize cached backtester with the data
                    if self.enable_caching:
                        self.cached_backtester = CachedBacktester(market_data)
                        self.logger.info("   ✅ Cached backtester initialized")
                        print("   ✅ Cached backtester initialized")
                    
                    # Initialize progressive evaluator for early stopping
                    if self.enable_early_stopping:
                        self.progressive_evaluator = ProgressiveEvaluator(market_data)
                        self.logger.info("   ✅ Progressive evaluator initialized")
                        print("   ✅ Progressive evaluator initialized")
                else:
                    self.logger.error("   ❌ Failed to load market data")
                    print("   ❌ Failed to load market data")
                    return False
                
                # Save checkpoint after data collection
                self._save_checkpoint("step1_data_collection", pipeline_state)
                step_times["step1_data_collection"] = time.time() - step_start
            else:
                self.logger.info("⏭️  Skipping Step 1: Data Collection (using pre-consolidated data)")
                print("⏭️  Skipping Step 1: Data Collection (using pre-consolidated data)")
                # Add placeholder for data collection in pipeline state
                pipeline_state["data_collection"] = {
                    "status": "SKIPPED",
                    "result": {"message": "Using pre-consolidated data"}
                }

            # Step 2: Market Regime Classification
            step_start = time.time()
            self.logger.info("🎭 STEP 2: Market Regime Classification...")
            self.logger.info("   🧠 Analyzing market regimes and volatility patterns...")
            print("   🎭 Step 2: Market Regime Classification...")
            print("   🧠 Analyzing market regimes and volatility patterns...")
            
            from src.training.steps import step2_market_regime_classification
            step2_success = await step2_market_regime_classification.run_step(
                symbol=symbol,
                data_dir=data_dir,
                timeframe=timeframe,
                exchange=exchange,
            )
            
            if not step2_success:
                self._log_step_completion("Step 2: Market Regime Classification", step_start, step_times, success=False)
                return False
            
            # Update pipeline state
            pipeline_state["regime_classification"] = {
                "status": "SUCCESS",
                "success": step2_success
            }
            
            # Run validator for Step 2
            validation_result = await self._run_step_validator(
                "step2_market_regime_classification", training_input, pipeline_state
            )
            
            self._log_step_completion("Step 2: Market Regime Classification", step_start, step_times)
            
            # Save checkpoint after step 2
            self._save_checkpoint("step2_market_regime_classification", pipeline_state)

            # Step 3: Regime Data Splitting
            step_start = time.time()
            self.logger.info("📊 STEP 3: Regime Data Splitting...")
            self.logger.info("   📈 Splitting data by market regimes for specialized training...")
            print("   📊 Step 3: Regime Data Splitting...")
            print("   📈 Splitting data by market regimes for specialized training...")
            
            from src.training.steps import step3_regime_data_splitting
            step3_success = await step3_regime_data_splitting.run_step(
                symbol=symbol,
                data_dir=data_dir,
                timeframe=timeframe,
                exchange=exchange,
            )
            
            if not step3_success:
                self._log_step_completion("Step 3: Regime Data Splitting", step_start, step_times, success=False)
                return False
            
            # Update pipeline state
            pipeline_state["regime_data_splitting"] = {
                "status": "SUCCESS",
                "success": step3_success
            }
            
            # Run validator for Step 3
            validation_result = await self._run_step_validator(
                "step3_regime_data_splitting", training_input, pipeline_state
            )
            
            self._log_step_completion("Step 3: Regime Data Splitting", step_start, step_times)
            
            # Save checkpoint after step 3
            self._save_checkpoint("step3_regime_data_splitting", pipeline_state)

            # Step 4: Analyst Labeling & Feature Engineering
            with self._timed_step("Step 4: Analyst Labeling & Feature Engineering", step_times):
                self.logger.info("🧠 STEP 4: Analyst Labeling & Feature Engineering...")
                print("   🧠 Step 4: Analyst Labeling & Feature Engineering...")
                
                from src.training.steps import step4_analyst_labeling_feature_engineering
                step4_success = await step4_analyst_labeling_feature_engineering.run_step(
                    symbol=symbol,
                    data_dir=data_dir,
                    timeframe=timeframe,
                    exchange=exchange,
                )
                
                if not step4_success:
                    return False
                self._save_checkpoint("step4_analyst_labeling_feature_engineering", pipeline_state)
                self._optimize_memory_usage()

            # Step 5: Analyst Specialist Training
            with self._timed_step("Step 5: Analyst Specialist Training", step_times):
                self.logger.info("🎯 STEP 5: Analyst Specialist Training...")
                print("   🎯 Step 5: Analyst Specialist Training...")
                
                from src.training.steps import step5_analyst_specialist_training
                step5_success = await step5_analyst_specialist_training.run_step(
                    symbol=symbol,
                    data_dir=data_dir,
                    timeframe=timeframe,
                    exchange=exchange,
                )
                if not step5_success:
                    return False

            # Step 6: Analyst Enhancement
            with self._timed_step("Step 6: Analyst Enhancement", step_times):
                self.logger.info("🔧 STEP 6: Analyst Enhancement...")
                print("   🔧 Step 6: Analyst Enhancement...")
                
                from src.training.steps import step6_analyst_enhancement
                step6_success = await step6_analyst_enhancement.run_step(
                    symbol=symbol,
                    data_dir=data_dir,
                    timeframe=timeframe,
                    exchange=exchange,
                )
                if not step6_success:
                    return False

            # Step 7: Analyst Ensemble Creation
            with self._timed_step("Step 7: Analyst Ensemble Creation", step_times):
                self.logger.info("🎲 STEP 7: Analyst Ensemble Creation...")
                print("   🎲 Step 7: Analyst Ensemble Creation...")
                
                from src.training.steps import step7_analyst_ensemble_creation
                step7_success = await step7_analyst_ensemble_creation.run_step(
                    symbol=symbol,
                    data_dir=data_dir,
                    timeframe=timeframe,
                    exchange=exchange,
                )
                
                if not step7_success:
                    raise RuntimeError("Step 7: Analyst Ensemble Creation failed")

            # Step 8: Tactician Labeling
            with self._timed_step("Step 8: Tactician Labeling", step_times):
                self.logger.info("🎯 STEP 8: Tactician Labeling...")
                print("   🎯 Step 8: Tactician Labeling...")
                from src.training.steps import step8_tactician_labeling
                step8_success = await step8_tactician_labeling.run_step(
                    symbol=symbol,
                    data_dir=data_dir,
                    timeframe=timeframe,
                    exchange=exchange,
                )
                if not step8_success:
                    return False

            # Step 9: Tactician Specialist Training
            with self._timed_step("Step 9: Tactician Specialist Training", step_times):
                self.logger.info("🧠 STEP 9: Tactician Specialist Training...")
                print("   🧠 Step 9: Tactician Specialist Training...")
                from src.training.steps import step9_tactician_specialist_training
                step9_success = await step9_tactician_specialist_training.run_step(
                    symbol=symbol,
                    data_dir=data_dir,
                    timeframe=timeframe,
                    exchange=exchange,
                )
                if not step9_success:
                    return False

            # Step 10: Tactician Ensemble Creation
            with self._timed_step("Step 10: Tactician Ensemble Creation", step_times):
                self.logger.info("🎲 STEP 10: Tactician Ensemble Creation...")
                print("   🎲 Step 10: Tactician Ensemble Creation...")
                from src.training.steps import step10_tactician_ensemble_creation
                step10_success = await step10_tactician_ensemble_creation.run_step(
                    symbol=symbol,
                    data_dir=data_dir,
                    timeframe=timeframe,
                    exchange=exchange,
                )
                if not step10_success:
                    return False

            # Step 11: Confidence Calibration
            with self._timed_step("Step 11: Confidence Calibration", step_times):
                self.logger.info("🎯 STEP 11: Confidence Calibration...")
                print("   🎯 Step 11: Confidence Calibration...")
                from src.training.steps import step11_confidence_calibration
                step11_success = await step11_confidence_calibration.run_step(
                    symbol=symbol,
                    data_dir=data_dir,
                    timeframe=timeframe,
                    exchange=exchange,
                )
                if not step11_success:
                    return False

            # Step 12: Final Parameters Optimization (with computational optimization)
            with self._timed_step("Step 12: Final Parameters Optimization", step_times):
                self.logger.info("🔧 STEP 12: Final Parameters Optimization with Computational Optimization...")
                print("   🔧 Step 12: Final Parameters Optimization with Computational Optimization...")
                if self.computational_optimization_manager:
                    step12_success = await self._run_optimized_parameters_optimization(
                        symbol=symbol,
                        data_dir=data_dir,
                        timeframe=timeframe,
                        exchange=exchange,
                    )
                else:
                    from src.training.steps import step12_final_parameters_optimization
                    step12_success = await step12_final_parameters_optimization.run_step(
                        symbol=symbol,
                        data_dir=data_dir,
                        timeframe=timeframe,
                        exchange=exchange,
                    )
                if not step12_success:
                    return False

            # Step 13: Walk Forward Validation
            with self._timed_step("Step 13: Walk Forward Validation", step_times):
                self.logger.info("📈 STEP 13: Walk Forward Validation...")
                print("   📈 Step 13: Walk Forward Validation...")
                from src.training.steps import step13_walk_forward_validation
                step13_success = await step13_walk_forward_validation.run_step(
                    symbol=symbol,
                    data_dir=data_dir,
                    timeframe=timeframe,
                    exchange=exchange,
                )
                if not step13_success:
                    return False

            # Step 14: Monte Carlo Validation
            with self._timed_step("Step 14: Monte Carlo Validation", step_times):
                self.logger.info("🎲 STEP 14: Monte Carlo Validation...")
                print("   🎲 Step 14: Monte Carlo Validation...")
                from src.training.steps import step14_monte_carlo_validation
                step14_success = await step14_monte_carlo_validation.run_step(
                    symbol=symbol,
                    data_dir=data_dir,
                    timeframe=timeframe,
                    exchange=exchange,
                )
                if not step14_success:
                    return False

            # Step 15: A/B Testing
            with self._timed_step("Step 15: A/B Testing", step_times):
                self.logger.info("🧪 STEP 15: A/B Testing...")
                print("   🧪 Step 15: A/B Testing...")
                from src.training.steps import step15_ab_testing
                step15_success = await step15_ab_testing.run_step(
                    symbol=symbol,
                    data_dir=data_dir,
                    timeframe=timeframe,
                    exchange=exchange,
                )
                if not step15_success:
                    return False

            # Step 16: Saving Results
            with self._timed_step("Step 16: Saving Results", step_times):
                self.logger.info("💾 STEP 16: Saving Results...")
                print("   💾 Step 16: Saving Results...")
                from src.training.steps import step16_saving
                step16_success = await step16_saving.run_step(
                    symbol=symbol,
                    data_dir=data_dir,
                    timeframe=timeframe,
                    exchange=exchange,
                )
                if not step16_success:
                    return False

            # Calculate total time and summary
            total_time = time.time() - start_time
            total_memory = psutil.Process(os.getpid()).memory_info().rss / 1024 / 1024  # MB
            
            # Log comprehensive summary
            self.logger.info("=" * 100)
            self.logger.info("🎉 COMPREHENSIVE TRAINING PIPELINE COMPLETED SUCCESSFULLY")
            self.logger.info("=" * 100)
            self.logger.info(f"📅 Completed at: {datetime.now().strftime('%Y-%m-%d %H:%M:%S')}")
            self.logger.info(f"⏱️ Total Time: {total_time:.2f}s ({total_time/60:.1f} minutes)")
            self.logger.info(f"💾 Final Memory Usage: {total_memory:.1f} MB")
            self.logger.info(f"🎯 Symbol: {symbol}")
            self.logger.info(f"🏢 Exchange: {exchange}")
            self.logger.info(f"📊 Timeframe: {timeframe}")
            self.logger.info(f"🧠 Training Mode: {'Blank' if self.blank_training_mode else 'Full'}")
            
            # Log step-by-step timing
            self.logger.info("📊 Step-by-Step Timing:")
            for step_name, step_time in step_times.items():
                percentage = (step_time / total_time) * 100
                self.logger.info(f"   {step_name}: {step_time:.2f}s ({percentage:.1f}%)")
            
            print("=" * 100)
            print("🎉 COMPREHENSIVE TRAINING PIPELINE COMPLETED SUCCESSFULLY")
            print("=" * 100)
            print(f"📅 Completed at: {datetime.now().strftime('%Y-%m-%d %H:%M:%S')}")
            print(f"⏱️ Total Time: {total_time:.2f}s ({total_time/60:.1f} minutes)")
            print(f"💾 Final Memory Usage: {total_memory:.1f} MB")
            print(f"🎯 Symbol: {symbol}")
            print(f"🏢 Exchange: {exchange}")
            print(f"📊 Timeframe: {timeframe}")
            print(f"🧠 Training Mode: {'Blank' if self.blank_training_mode else 'Full'}")
            print("📊 Step-by-Step Timing:")
            for step_name, step_time in step_times.items():
                percentage = (step_time / total_time) * 100
                print(f"   {step_name}: {step_time:.2f}s ({percentage:.1f}%)")
            
            # Clear checkpoint on successful completion
            self._clear_checkpoint()
            
            return True
            
        except Exception as e:
            total_time = time.time() - start_time if 'start_time' in locals() else 0
            self.logger.error(f"💥 COMPREHENSIVE PIPELINE FAILED: {str(e)}")
            self.logger.error(f"📋 Error details: {type(e).__name__}: {str(e)}")
            self.logger.error(f"⏱️ Time elapsed before failure: {total_time:.2f}s")
            self.logger.info("💾 Checkpoint saved - you can resume training later")
            print(f"💥 COMPREHENSIVE PIPELINE FAILED: {str(e)}")
            print(f"📋 Error details: {type(e).__name__}: {str(e)}")
            print(f"⏱️ Time elapsed before failure: {total_time:.2f}s")
            print("💾 Checkpoint saved - you can resume training later")
            return False

    @handle_errors(
        exceptions=(Exception,),
        default_return=False,
        context="optimized tools initialization",
    )
    async def _initialize_optimized_tools(self) -> bool:
        """Initialize optimized tools and the optimized training manager."""
        try:
            self.logger.info("🚀 Initializing optimized tools...")
            
            # Initialize the underlying optimized training manager
            await self.optimized_manager.initialize()
            self.logger.info("   ✅ Optimized training manager initialized")
            print("   ✅ Optimized training manager initialized")
            
            # Initialize streaming processor
            if self.chunk_size:
                self.streaming_processor = StreamingDataProcessor(chunk_size=self.chunk_size)
                self.logger.info("   ✅ Streaming processor initialized")
                print("   ✅ Streaming processor initialized")
            
            # Initialize parallel backtester if enabled
            if self.enable_parallelization:
                self.parallel_backtester = ParallelBacktester(n_workers=self.max_workers)
                self.logger.info(f"   ✅ Parallel backtester initialized with {self.max_workers} workers")
                print(f"   ✅ Parallel backtester initialized with {self.max_workers} workers")
            
            # Initialize adaptive sampler
            self.adaptive_sampler = AdaptiveSampler()
            self.logger.info("   ✅ Adaptive sampler initialized")
            print("   ✅ Adaptive sampler initialized")
            
            # Initialize incremental trainer
            base_model_config = self.config.get("model", {})
            self.incremental_trainer = IncrementalTrainer(base_model_config)
            self.logger.info("   ✅ Incremental trainer initialized")
            print("   ✅ Incremental trainer initialized")
            
            self.logger.info("✅ All optimized tools initialized successfully")
            print("✅ All optimized tools initialized successfully")
            return True
            
        except Exception as e:
            self.logger.error(f"❌ Failed to initialize optimized tools: {e}")
            print(f"❌ Failed to initialize optimized tools: {e}")
            return False

    @handle_errors(
        exceptions=(Exception,),
        default_return=False,
        context="optimized parameters optimization",
    )
    async def _run_optimized_parameters_optimization(
        self,
        symbol: str,
        data_dir: str,
        timeframe: str,
        exchange: str,
    ) -> bool:
        """Run optimized parameters optimization using computational optimization strategies."""
        try:
<<<<<<< HEAD
            self.logger.info("🚀 Running optimized parameters optimization with enhanced tools...")
            print("   🚀 Running optimized parameters optimization with enhanced tools...")
            
            # Use optimized data loading from the optimized manager
            market_data = await self.optimized_manager._load_and_optimize_data(
                symbol, exchange, timeframe
            )
            
            if market_data is None or market_data.empty:
=======
            self.logger.info("🚀 Running optimized parameters optimization...")

            # Load and optimize market data
            market_data: pd.DataFrame | None = None
            try:
                market_data = await self._load_and_optimize_data(symbol, exchange, timeframe)
            except Exception as e:
                self.logger.warning(f"Falling back to basic data loader due to error: {e}")
                market_data = await self._load_market_data_for_optimization(symbol, data_dir, exchange)

            if market_data is None:
>>>>>>> c079f28c
                self.logger.error("❌ Failed to load market data for optimization")
                print("❌ Failed to load market data for optimization")
                return False
<<<<<<< HEAD
            
            self.logger.info(f"✅ Loaded optimized market data: {len(market_data)} rows")
            print(f"✅ Loaded optimized market data: {len(market_data)} rows")
            
            # Initialize cached backtester if not already done
            if self.enable_caching and self.cached_backtester is None:
                self.cached_backtester = CachedBacktester(market_data)
                self.logger.info("✅ Cached backtester initialized for optimization")
                print("✅ Cached backtester initialized for optimization")
            
            # Initialize progressive evaluator if not already done
            if self.enable_early_stopping and self.progressive_evaluator is None:
                self.progressive_evaluator = ProgressiveEvaluator(market_data)
                self.logger.info("✅ Progressive evaluator initialized for optimization")
                print("✅ Progressive evaluator initialized for optimization")
            
            # Define optimization objective function using cached backtester
            def optimization_objective(params):
                """Optimization objective using cached backtesting."""
                try:
                    # Use cached backtester for faster evaluation
                    if self.cached_backtester:
                        return self.cached_backtester.run_cached_backtest(params)
                    else:
                        # Fallback to simple calculation
                        return np.random.uniform(-1.0, 1.0)
                except Exception as e:
                    self.logger.warning(f"Optimization objective failed: {e}")
                    return -1.0  # Penalize failed evaluations
            
            # Define progressive evaluation function
            def progressive_evaluator_func(data_subset, params):
                """Progressive evaluation function for early stopping."""
                try:
                    # Create temporary backtester for subset evaluation
                    temp_backtester = CachedBacktester(data_subset)
                    return temp_backtester.run_cached_backtest(params)
                except Exception:
                    return -1.0
            
            # Use parallel backtester if enabled
            optimization_results = {}
            if self.enable_parallelization and self.parallel_backtester:
                self.logger.info("🔄 Using parallel backtesting for optimization...")
                print("🔄 Using parallel backtesting for optimization...")
                
                # Generate parameter combinations for parallel evaluation
                param_combinations = self._generate_parameter_combinations()
                
                # Run parallel backtesting
                parallel_results = await self.parallel_backtester.run_parallel_backtest(
                    param_combinations, market_data
                )
                
                # Find best parameters from parallel results
                if parallel_results:
                    best_result = max(parallel_results, key=lambda x: x.get('score', -float('inf')))
                    optimization_results = best_result
                    self.logger.info(f"✅ Parallel optimization completed. Best score: {best_result.get('score', 'N/A')}")
                    print(f"✅ Parallel optimization completed. Best score: {best_result.get('score', 'N/A')}")
            
            # Use progressive evaluation if enabled
            elif self.enable_early_stopping and self.progressive_evaluator:
                self.logger.info("🔄 Using progressive evaluation for optimization...")
                print("🔄 Using progressive evaluation for optimization...")
                
                # Run optimization with progressive evaluation
                best_params = None
                best_score = -float('inf')
                
                for trial in range(self.n_trials):
                    # Generate random parameters for this trial
                    params = self._generate_random_parameters()
                    
                    # Use progressive evaluator
                    score = self.progressive_evaluator.evaluate_progressively(
                        params, progressive_evaluator_func
                    )
                    
                    if score > best_score:
                        best_score = score
                        best_params = params
                        self.logger.info(f"📈 New best score: {score} at trial {trial + 1}")
                        print(f"📈 New best score: {score} at trial {trial + 1}")
                
                optimization_results = {
                    'best_params': best_params,
                    'best_score': best_score,
                    'trials_completed': self.n_trials
                }
            
            # Fallback to computational optimization manager
            else:
                self.logger.info("🔄 Using standard computational optimization...")
                print("🔄 Using standard computational optimization...")
                
                # Update computational optimization manager with market data
                if self.computational_optimization_manager:
                    await self.computational_optimization_manager.initialize(market_data, {})
                    
                    # Run optimized parameter optimization
                    optimization_results = await self.computational_optimization_manager.optimize_parameters(
                        objective_function=optimization_objective,
                        n_trials=self.n_trials,
                        use_surrogates=True
                    )
                else:
                    # Simple fallback optimization
                    optimization_results = {
                        'best_params': self._generate_random_parameters(),
                        'best_score': 0.5,
                        'trials_completed': 1
                    }
            
            # Store optimization statistics
            if self.computational_optimization_manager:
                self.optimization_statistics = self.computational_optimization_manager.get_optimization_statistics()
            else:
                self.optimization_statistics = {
                    'method': 'enhanced_optimized_tools',
                    'trials_completed': optimization_results.get('trials_completed', self.n_trials),
                    'best_score': optimization_results.get('best_score', 0.0),
                    'cache_hits': getattr(self.cached_backtester, 'cache', {}) if self.cached_backtester else {},
                    'memory_usage': self.memory_manager.get_memory_usage() if self.memory_manager else {}
                }
            
            # Perform memory cleanup if enabled
            if self.enable_memory_management:
                self.memory_manager.check_memory_usage()
                if self.memory_manager.get_memory_usage() > self.memory_threshold:
                    self.memory_manager.cleanup_memory()
                    self.logger.info("🧹 Memory cleanup performed")
                    print("🧹 Memory cleanup performed")
            
            # Save optimization results
            await self._save_optimization_results(symbol, exchange, data_dir, optimization_results)
            
            self.logger.info("✅ Enhanced optimized parameters optimization completed successfully")
            print("✅ Enhanced optimized parameters optimization completed successfully")
=======

            # Initialize cached backtester and progressive evaluator
            if self.enable_caching:
                self.cached_backtester = CachedBacktester(market_data)
            if self.enable_early_stopping:
                self.progressive_evaluator = ProgressiveEvaluator(market_data)

            # Update computational optimization manager with market data
            if self.computational_optimization_manager:
                await self.computational_optimization_manager.initialize(market_data, {})

            # Define objective leveraging progressive/cached evaluation
            def objective(params: dict[str, Any]) -> float:
                try:
                    if self.enable_early_stopping and self.progressive_evaluator is not None:
                        return float(self.progressive_evaluator.evaluate_progressively(
                            params,
                            lambda data_subset, p: self._evaluate_params_with_cache(data_subset, p)
                        ))
                    if self.enable_caching and self.cached_backtester is not None:
                        return float(self.cached_backtester.run_cached_backtest(params))
                    return float(self._evaluate_params_with_cache(market_data, params))
                except Exception as e:
                    self.logger.warning(f"Objective evaluation error, returning fallback score: {e}")
                    return -1.0

            # Run optimized parameter optimization
            if not self.computational_optimization_manager:
                self.logger.warning("Computational optimization manager unavailable, skipping step")
                return False

            optimization_results = await self.computational_optimization_manager.optimize_parameters(
                objective_function=objective,
                n_trials=self.n_trials,
                use_surrogates=True,
            )

            # Store optimization statistics and results
            self.optimization_statistics = self.computational_optimization_manager.get_optimization_statistics()
            await self._save_optimization_results(symbol, exchange, data_dir, optimization_results)

            # Memory management
            if self.enable_memory_management and self.memory_manager is not None:
                self.memory_manager.check_memory_usage()

            self.logger.info("✅ Optimized parameters optimization completed successfully")
>>>>>>> c079f28c
            return True

        except Exception as e:
            self.logger.error(f"❌ Enhanced optimized parameters optimization failed: {e}")
            print(f"❌ Enhanced optimized parameters optimization failed: {e}")
            return False
    
    def _generate_parameter_combinations(self) -> list[dict]:
        """Generate parameter combinations for parallel backtesting."""
        # This is a simplified implementation
        # In practice, you would generate meaningful parameter combinations
        combinations = []
        for i in range(min(self.n_trials, 20)):  # Limit combinations for parallel processing
            combinations.append({
                'param1': np.random.uniform(0.1, 1.0),
                'param2': np.random.uniform(0.1, 1.0),
                'param3': np.random.randint(1, 100)
            })
        return combinations
    
    def _generate_random_parameters(self) -> dict:
        """Generate random parameters for optimization."""
        return {
            'param1': np.random.uniform(0.1, 1.0),
            'param2': np.random.uniform(0.1, 1.0),
            'param3': np.random.randint(1, 100)
        }

<<<<<<< HEAD
    @handle_errors(
        exceptions=(Exception,),
        default_return=None,
        context="market data loading for optimization",
    )
    async def _load_market_data_for_optimization(
        self,
        symbol: str,
        data_dir: str,
        exchange: str,
    ) -> pd.DataFrame | None:
        """Load market data for optimization using optimized data manager."""
        try:
            self.logger.info("📊 Loading market data using optimized data manager...")
            print("📊 Loading market data using optimized data manager...")
            
            # Try optimized data loading first
            if self.data_manager:
                # Check for Parquet files first (more efficient)
                cache_key = f"{symbol}_{exchange}_1h"
                parquet_path = f"data_cache/{cache_key}.parquet"
                
                if os.path.exists(parquet_path):
                    self.logger.info(f"Loading data from Parquet: {parquet_path}")
                    print(f"Loading data from Parquet: {parquet_path}")
                    market_data = self.data_manager.load_from_parquet(parquet_path)
                    if market_data is not None and not market_data.empty:
                        # Optimize DataFrame memory usage
                        market_data = self.data_manager.optimize_dataframe(market_data)
                        self.logger.info(f"✅ Loaded optimized data: {len(market_data)} rows")
                        print(f"✅ Loaded optimized data: {len(market_data)} rows")
                        return market_data
                
                # Fallback to CSV loading with streaming processor
                data_file = f"{data_dir}/{exchange}_{symbol}_klines.csv"
                if os.path.exists(data_file):
                    self.logger.info(f"Loading and streaming data from CSV: {data_file}")
                    print(f"Loading and streaming data from CSV: {data_file}")
                    
                    if self.streaming_processor:
                        # Use streaming processor for large files
                        market_data = self.streaming_processor.process_data_stream(data_file)
                    else:
                        # Fallback to regular pandas loading
                        market_data = pd.read_csv(data_file)
                    
                    if market_data is not None and not market_data.empty:
                        # Optimize and save as Parquet for future use
                        optimized_data = self.data_manager.optimize_dataframe(market_data)
                        self.data_manager.save_to_parquet(optimized_data, parquet_path)
                        
                        self.logger.info(f"✅ Loaded and optimized data: {len(optimized_data)} rows")
                        print(f"✅ Loaded and optimized data: {len(optimized_data)} rows")
                        return optimized_data
                    else:
                        self.logger.warning(f"⚠️ Empty data loaded from {data_file}")
                        print(f"⚠️ Empty data loaded from {data_file}")
                else:
                    self.logger.warning(f"⚠️ Market data file not found: {data_file}")
                    print(f"⚠️ Market data file not found: {data_file}")
            
            # Fallback to original implementation
            data_file = f"{data_dir}/{exchange}_{symbol}_klines.csv"
            if os.path.exists(data_file):
                market_data = pd.read_csv(data_file)
                self.logger.info(f"✅ Loaded market data from {data_file} (fallback method)")
                print(f"✅ Loaded market data from {data_file} (fallback method)")
                return market_data
            else:
                self.logger.warning(f"⚠️ Market data file not found: {data_file}")
                print(f"⚠️ Market data file not found: {data_file}")
                # Return empty DataFrame as fallback
                return pd.DataFrame()
                
        except Exception as e:
            self.logger.error(f"❌ Failed to load market data: {e}")
            print(f"❌ Failed to load market data: {e}")
            return None
=======
# === New helper methods for optimized data handling and evaluation ===
    async def _load_and_optimize_data(self, symbol: str, exchange: str, timeframe: str) -> pd.DataFrame:
        """Load market data with streaming and save optimized parquet cache."""
        if self.data_manager is None:
            self.data_manager = MemoryEfficientDataManager()
        if self.streaming_processor is None:
            self.streaming_processor = StreamingDataProcessor(chunk_size=self.chunk_size)

        cache_key = f"{symbol}_{exchange}_{timeframe}"
        parquet_path = f"data_cache/{cache_key}.parquet"
        try:
            if os.path.exists(parquet_path):
                self.logger.info(f"Loading data from Parquet: {parquet_path}")
                try:
                    data = self.data_manager.load_from_parquet(parquet_path)
                except Exception as e:
                    self.logger.warning(f"Parquet load failed ({e}); falling back to CSV streaming")
                    data = pd.DataFrame()
            else:
                csv_glob = f"data_cache/klines_{exchange}_{symbol}_{timeframe}_*.csv"
                csv_files = list(Path().glob(csv_glob))
                if not csv_files:
                    raise FileNotFoundError(f"No data found for {symbol} on {exchange} ({timeframe})")
                chunks: list[pd.DataFrame] = []
                for csv_file in csv_files:
                    chunk_df = self.streaming_processor.process_data_stream(str(csv_file))
                    if not chunk_df.empty:
                        chunks.append(chunk_df)
                data = pd.concat(chunks, ignore_index=True) if chunks else pd.DataFrame()
                optimized = self.data_manager.optimize_dataframe(data)
                Path("data_cache").mkdir(parents=True, exist_ok=True)
                self.data_manager.save_to_parquet(optimized, parquet_path)
                data = optimized
            data = self.data_manager.optimize_dataframe(data)
            self.logger.info(f"✅ Data loaded and optimized: {len(data)} rows")
            return data
        except Exception as e:
            self.logger.warning(f"Optimized data loading failed: {e}")
            return pd.DataFrame()
>>>>>>> c079f28c

    def _evaluate_params_with_cache(self, market_data: pd.DataFrame, params: dict[str, Any]) -> float:
        """Evaluate params using cached backtester if available, else simple placeholder."""
        if self.cached_backtester is None:
            self.cached_backtester = CachedBacktester(market_data)
        try:
            return float(self.cached_backtester.run_cached_backtest(params))
        except Exception:
            return random.uniform(-1.0, 1.0)

    def get_memory_profile(self) -> dict[str, Any]:
        """Expose current memory profile using MemoryManager."""
        if self.memory_manager is None:
            self.memory_manager = MemoryManager(memory_threshold=self.memory_threshold)
        return self.memory_manager.profile_memory_usage()

    def get_optimization_stats(self) -> dict[str, Any]:
        """Expose optimization component status."""
        stats: dict[str, Any] = {
            'caching_enabled': self.enable_caching,
            'parallelization_enabled': self.enable_parallelization,
            'early_stopping_enabled': self.enable_early_stopping,
            'memory_management_enabled': self.enable_memory_management,
            'max_workers': self.max_workers,
            'memory_threshold': self.memory_threshold,
        }
        if self.cached_backtester is not None:
            stats['cache_size'] = len(self.cached_backtester.cache)
        if self.adaptive_sampler is not None:
            stats['trial_history_size'] = len(self.adaptive_sampler.trial_history)
        return stats

    async def _run_step_validator(
        self,
        step_name: str,
        training_input: dict[str, Any],
        pipeline_state: dict[str, Any],
    ) -> dict[str, Any]:
        """
        Run validator for a specific step.
        
        Args:
            step_name: Name of the step
            training_input: Training input parameters
            pipeline_state: Current pipeline state
            
        Returns:
            Dictionary containing validation results
        """
        if not self.enable_validators:
            return {
                "step_name": step_name,
                "validation_passed": True,
                "skipped": True,
                "reason": "Validators disabled"
            }
        
        try:
            self.logger.info(f"🔍 Running validator for {step_name}")
            validation_result = await validator_orchestrator.run_step_validator(
                step_name=step_name,
                training_input=training_input,
                pipeline_state=pipeline_state,
                config=self.config
            )
            
            # Store validation result
            self.validation_results[step_name] = validation_result
            
            if validation_result.get("validation_passed", False):
                self.logger.info(f"✅ {step_name} validation passed")
            else:
                self.logger.warning(f"⚠️ {step_name} validation failed: {validation_result.get('error', 'Unknown error')}")
            
            return validation_result
            
        except Exception as e:
            self.logger.error(f"❌ Error running validator for {step_name}: {e}")
            return {
                "step_name": step_name,
                "validation_passed": False,
                "error": str(e)
            }

    
    @handle_errors(
        exceptions=(ValueError, AttributeError),
        default_return=None,
        context="enhanced training history storage",
    )
    async def _store_enhanced_training_history(self, enhanced_training_input: dict[str, Any]) -> None:
        """
        Store enhanced training history.

        Args:
            enhanced_training_input: Enhanced training input parameters
        """
        try:
            # Add to training history
            history_entry = {
                "timestamp": datetime.now().isoformat(),
                "training_input": enhanced_training_input,
                "results": self.enhanced_training_results,
            }
            
            self.enhanced_training_history.append(history_entry)
            
            # Limit history size
            if len(self.enhanced_training_history) > self.max_enhanced_training_history:
                self.enhanced_training_history = self.enhanced_training_history[-self.max_enhanced_training_history:]
            
            self.logger.info(f"📁 Stored training history entry (total: {len(self.enhanced_training_history)})")
            
        except Exception as e:
            self.logger.error(f"❌ Failed to store training history: {e}")

    @handle_errors(
        exceptions=(ValueError, AttributeError),
        default_return=None,
        context="enhanced training results storage",
    )
    async def _store_enhanced_training_results(self) -> None:
        """Store enhanced training results."""
        try:
            self.logger.info("📁 Storing enhanced training results...")
            
            # Store results in a format that can be retrieved later
            results_key = f"enhanced_training_{datetime.now().strftime('%Y%m%d_%H%M%S')}"
            
            # This would typically store to database or file system
            self.logger.info(f"📁 Storing enhanced training results with key: {results_key}")
            
        except Exception as e:
            self.logger.error(f"❌ Failed to store enhanced training results: {e}")

    @handle_errors(
        exceptions=(ValueError, AttributeError),
        default_return=None,
        context="enhanced training results getting",
    )
    def get_enhanced_training_results(
        self,
        enhanced_training_type: str | None = None,
    ) -> dict[str, Any]:
        """
        Get enhanced training results.

        Args:
            enhanced_training_type: Type of training results to get

        Returns:
            dict: Enhanced training results
        """
        try:
            if enhanced_training_type:
                return self.enhanced_training_results.get(enhanced_training_type, {})
            return self.enhanced_training_results.copy()
            
        except Exception as e:
            self.logger.error(f"Failed to get enhanced training results: {e}")
            return {}

    @handle_errors(
        exceptions=(ValueError, AttributeError),
        default_return=None,
        context="enhanced training history getting",
    )
    def get_enhanced_training_history(
        self,
        limit: int | None = None,
    ) -> list[dict[str, Any]]:
        """
        Get enhanced training history.

        Args:
            limit: Maximum number of history entries to return

        Returns:
            list: Enhanced training history
        """
        try:
            history = self.enhanced_training_history.copy()
            if limit:
                history = history[-limit:]
            return history
            
        except Exception as e:
            self.logger.error(f"Failed to get enhanced training history: {e}")
            return []

    def get_enhanced_training_status(self) -> dict[str, Any]:
        """
        Get enhanced training status.

        Returns:
            dict: Enhanced training status information
        """
        return {
            "is_training": self.is_training,
            "has_results": bool(self.enhanced_training_results),
            "history_count": len(self.enhanced_training_history),
            "blank_training_mode": self.blank_training_mode,
            "max_trials": self.max_trials,
            "n_trials": self.n_trials,
            "lookback_days": self.lookback_days,
            "enable_validators": self.enable_validators,
            "enable_computational_optimization": self.enable_computational_optimization,
            "optimization_statistics": self.optimization_statistics,
        }
    
    def get_validation_results(self) -> dict[str, Any]:
        """
        Get validation results for all steps.
        
        Returns:
            dict: Validation results summary
        """
        return {
            "validation_results": self.validation_results,
            "validation_summary": validator_orchestrator.get_validation_summary(),
            "failed_validations": validator_orchestrator.get_failed_validations()
        }
    
    def get_computational_optimization_results(self) -> dict[str, Any]:
        """
        Get computational optimization results and statistics.
        
        Returns:
            dict: Computational optimization results
        """
        if self.computational_optimization_manager:
            return {
                "optimization_statistics": self.computational_optimization_manager.get_optimization_statistics(),
                "enabled_optimizations": self.optimization_statistics,
                "manager_available": True
            }
        else:
            return {
                "optimization_statistics": {},
                "enabled_optimizations": {},
                "manager_available": False
            }

    @handle_errors(
        exceptions=(Exception,),
        default_return=None,
        context="enhanced training manager cleanup",
    )
    async def stop(self) -> None:
        """Stop the enhanced training manager and cleanup resources."""
        try:
            self.logger.info("🛑 Stopping Enhanced Training Manager...")
            
            # Cleanup computational optimization manager
            if self.computational_optimization_manager:
                await self.computational_optimization_manager.cleanup()
                self.logger.info("✅ Computational optimization manager cleaned up")

            # Cleanup parallel backtester
            if self.parallel_backtester is not None:
                self.parallel_backtester.shutdown()
                self.parallel_backtester = None

            # Force memory cleanup
            if self.enable_memory_management and self.memory_manager is not None:
                self.memory_manager._cleanup_memory()
            
            self.is_training = False
            self.logger.info("✅ Enhanced Training Manager stopped successfully")
            
        except Exception as e:
            self.logger.error(f"❌ Failed to stop Enhanced Training Manager: {e}")

    def get_optimization_statistics(self) -> dict[str, Any]:
        """Get optimization statistics from the enhanced training manager."""
        return self.optimization_statistics
    
    def get_cached_backtester(self) -> CachedBacktester | None:
        """Get the cached backtester instance."""
        return self.cached_backtester
    
    def get_progressive_evaluator(self) -> ProgressiveEvaluator | None:
        """Get the progressive evaluator instance."""
        return self.progressive_evaluator
    
    def get_memory_manager(self) -> MemoryManager:
        """Get the memory manager instance."""
        return self.memory_manager
    
    def get_data_manager(self) -> MemoryEfficientDataManager:
        """Get the data manager instance."""
        return self.data_manager
    
    def get_optimized_manager(self) -> EnhancedTrainingManagerOptimized:
        """Get the underlying optimized training manager."""
        return self.optimized_manager
    
    async def execute_optimized_training(self, symbol: str, exchange: str, timeframe: str = "1h") -> dict[str, Any]:
        """Execute training using the optimized manager directly for advanced operations."""
        try:
            self.logger.info(f"🚀 Executing optimized training for {symbol} on {exchange}")
            print(f"🚀 Executing optimized training for {symbol} on {exchange}")
            
            # Delegate to optimized manager
            result = await self.optimized_manager.execute_optimized_training(symbol, exchange, timeframe)
            
            # Store results in main manager
            if result:
                self.enhanced_training_results.update(result)
                
            return result
            
        except Exception as e:
            self.logger.error(f"❌ Optimized training execution failed: {e}")
            print(f"❌ Optimized training execution failed: {e}")
            return {}
    
    def use_cached_backtesting(self, params: dict[str, Any]) -> float:
        """Use cached backtesting for parameter evaluation."""
        if self.cached_backtester:
            return self.cached_backtester.run_cached_backtest(params)
        else:
            self.logger.warning("Cached backtester not initialized")
            return 0.0
    
    def use_progressive_evaluation(self, params: dict[str, Any], evaluator_func) -> float:
        """Use progressive evaluation for early stopping."""
        if self.progressive_evaluator:
            return self.progressive_evaluator.evaluate_progressively(params, evaluator_func)
        else:
            self.logger.warning("Progressive evaluator not initialized")
            return 0.0
    
    def generate_cache_key(self, params: dict[str, Any]) -> str:
        """Generate a robust cache key using the _make_hashable utility."""
        return str(hash(_make_hashable(params)))
    
    async def initialize(self) -> bool:
        """Initialize the enhanced training manager and all its components."""
        try:
            self.logger.info("🚀 Initializing Enhanced Training Manager...")
            print("🚀 Initializing Enhanced Training Manager...")
            
            # Initialize optimized tools first
            if not await self._initialize_optimized_tools():
                self.logger.error("❌ Failed to initialize optimized tools")
                print("❌ Failed to initialize optimized tools")
                return False
            
            # Initialize computational optimization manager if enabled
            if self.enable_computational_optimization:
                try:
                    self.computational_optimization_manager = create_computational_optimization_manager(
                        get_computational_optimization_config()
                    )
                    self.logger.info("✅ Computational optimization manager initialized")
                    print("✅ Computational optimization manager initialized")
                except Exception as e:
                    self.logger.warning(f"⚠️ Failed to initialize computational optimization manager: {e}")
                    print(f"⚠️ Failed to initialize computational optimization manager: {e}")
                    self.enable_computational_optimization = False
            
            self.logger.info("✅ Enhanced Training Manager initialized successfully")
            print("✅ Enhanced Training Manager initialized successfully")
            return True
            
        except Exception as e:
            self.logger.error(f"❌ Enhanced Training Manager initialization failed: {e}")
            print(f"❌ Enhanced Training Manager initialization failed: {e}")
            return False


@handle_errors(
    exceptions=(Exception,),
    default_return=None,
    context="enhanced training manager setup",
)
async def setup_enhanced_training_manager(
    config: dict[str, Any] | None = None,
) -> EnhancedTrainingManager | None:
    """
    Setup and return a configured EnhancedTrainingManager instance.

    Args:
        config: Configuration dictionary

    Returns:
        EnhancedTrainingManager: Configured enhanced training manager instance
    """
    try:
        manager = EnhancedTrainingManager(config or {})
        if await manager.initialize():
            return manager
        return None
    except Exception as e:
        system_logger.error(f"Failed to setup enhanced training manager: {e}")
        return None<|MERGE_RESOLUTION|>--- conflicted
+++ resolved
@@ -1628,7 +1628,6 @@
     ) -> bool:
         """Run optimized parameters optimization using computational optimization strategies."""
         try:
-<<<<<<< HEAD
             self.logger.info("🚀 Running optimized parameters optimization with enhanced tools...")
             print("   🚀 Running optimized parameters optimization with enhanced tools...")
             
@@ -1638,23 +1637,10 @@
             )
             
             if market_data is None or market_data.empty:
-=======
-            self.logger.info("🚀 Running optimized parameters optimization...")
-
-            # Load and optimize market data
-            market_data: pd.DataFrame | None = None
-            try:
-                market_data = await self._load_and_optimize_data(symbol, exchange, timeframe)
-            except Exception as e:
-                self.logger.warning(f"Falling back to basic data loader due to error: {e}")
-                market_data = await self._load_market_data_for_optimization(symbol, data_dir, exchange)
-
-            if market_data is None:
->>>>>>> c079f28c
+
                 self.logger.error("❌ Failed to load market data for optimization")
                 print("❌ Failed to load market data for optimization")
                 return False
-<<<<<<< HEAD
             
             self.logger.info(f"✅ Loaded optimized market data: {len(market_data)} rows")
             print(f"✅ Loaded optimized market data: {len(market_data)} rows")
@@ -1794,54 +1780,7 @@
             
             self.logger.info("✅ Enhanced optimized parameters optimization completed successfully")
             print("✅ Enhanced optimized parameters optimization completed successfully")
-=======
-
-            # Initialize cached backtester and progressive evaluator
-            if self.enable_caching:
-                self.cached_backtester = CachedBacktester(market_data)
-            if self.enable_early_stopping:
-                self.progressive_evaluator = ProgressiveEvaluator(market_data)
-
-            # Update computational optimization manager with market data
-            if self.computational_optimization_manager:
-                await self.computational_optimization_manager.initialize(market_data, {})
-
-            # Define objective leveraging progressive/cached evaluation
-            def objective(params: dict[str, Any]) -> float:
-                try:
-                    if self.enable_early_stopping and self.progressive_evaluator is not None:
-                        return float(self.progressive_evaluator.evaluate_progressively(
-                            params,
-                            lambda data_subset, p: self._evaluate_params_with_cache(data_subset, p)
-                        ))
-                    if self.enable_caching and self.cached_backtester is not None:
-                        return float(self.cached_backtester.run_cached_backtest(params))
-                    return float(self._evaluate_params_with_cache(market_data, params))
-                except Exception as e:
-                    self.logger.warning(f"Objective evaluation error, returning fallback score: {e}")
-                    return -1.0
-
-            # Run optimized parameter optimization
-            if not self.computational_optimization_manager:
-                self.logger.warning("Computational optimization manager unavailable, skipping step")
-                return False
-
-            optimization_results = await self.computational_optimization_manager.optimize_parameters(
-                objective_function=objective,
-                n_trials=self.n_trials,
-                use_surrogates=True,
-            )
-
-            # Store optimization statistics and results
-            self.optimization_statistics = self.computational_optimization_manager.get_optimization_statistics()
-            await self._save_optimization_results(symbol, exchange, data_dir, optimization_results)
-
-            # Memory management
-            if self.enable_memory_management and self.memory_manager is not None:
-                self.memory_manager.check_memory_usage()
-
-            self.logger.info("✅ Optimized parameters optimization completed successfully")
->>>>>>> c079f28c
+
             return True
 
         except Exception as e:
@@ -1870,7 +1809,6 @@
             'param3': np.random.randint(1, 100)
         }
 
-<<<<<<< HEAD
     @handle_errors(
         exceptions=(Exception,),
         default_return=None,
@@ -1949,47 +1887,6 @@
             self.logger.error(f"❌ Failed to load market data: {e}")
             print(f"❌ Failed to load market data: {e}")
             return None
-=======
-# === New helper methods for optimized data handling and evaluation ===
-    async def _load_and_optimize_data(self, symbol: str, exchange: str, timeframe: str) -> pd.DataFrame:
-        """Load market data with streaming and save optimized parquet cache."""
-        if self.data_manager is None:
-            self.data_manager = MemoryEfficientDataManager()
-        if self.streaming_processor is None:
-            self.streaming_processor = StreamingDataProcessor(chunk_size=self.chunk_size)
-
-        cache_key = f"{symbol}_{exchange}_{timeframe}"
-        parquet_path = f"data_cache/{cache_key}.parquet"
-        try:
-            if os.path.exists(parquet_path):
-                self.logger.info(f"Loading data from Parquet: {parquet_path}")
-                try:
-                    data = self.data_manager.load_from_parquet(parquet_path)
-                except Exception as e:
-                    self.logger.warning(f"Parquet load failed ({e}); falling back to CSV streaming")
-                    data = pd.DataFrame()
-            else:
-                csv_glob = f"data_cache/klines_{exchange}_{symbol}_{timeframe}_*.csv"
-                csv_files = list(Path().glob(csv_glob))
-                if not csv_files:
-                    raise FileNotFoundError(f"No data found for {symbol} on {exchange} ({timeframe})")
-                chunks: list[pd.DataFrame] = []
-                for csv_file in csv_files:
-                    chunk_df = self.streaming_processor.process_data_stream(str(csv_file))
-                    if not chunk_df.empty:
-                        chunks.append(chunk_df)
-                data = pd.concat(chunks, ignore_index=True) if chunks else pd.DataFrame()
-                optimized = self.data_manager.optimize_dataframe(data)
-                Path("data_cache").mkdir(parents=True, exist_ok=True)
-                self.data_manager.save_to_parquet(optimized, parquet_path)
-                data = optimized
-            data = self.data_manager.optimize_dataframe(data)
-            self.logger.info(f"✅ Data loaded and optimized: {len(data)} rows")
-            return data
-        except Exception as e:
-            self.logger.warning(f"Optimized data loading failed: {e}")
-            return pd.DataFrame()
->>>>>>> c079f28c
 
     def _evaluate_params_with_cache(self, market_data: pd.DataFrame, params: dict[str, Any]) -> float:
         """Evaluate params using cached backtester if available, else simple placeholder."""
